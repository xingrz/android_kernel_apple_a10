--- conflicted
+++ resolved
@@ -206,7 +206,6 @@
 	struct amdgpu_vm_id *vm_id = &vm->ids[ring->idx];
 	struct fence *flushed_updates = vm_id->flushed_updates;
 	bool is_earlier = false;
-<<<<<<< HEAD
 
 	if (flushed_updates && updates) {
 		BUG_ON(flushed_updates->context != updates->context);
@@ -214,15 +213,6 @@
 			      INT_MAX) ? true : false;
 	}
 
-=======
-
-	if (flushed_updates && updates) {
-		BUG_ON(flushed_updates->context != updates->context);
-		is_earlier = (updates->seqno - flushed_updates->seqno <=
-			      INT_MAX) ? true : false;
-	}
-
->>>>>>> 9f30a04d
 	if (pd_addr != vm_id->pd_gpu_addr || !flushed_updates ||
 	    is_earlier) {
 
@@ -326,21 +316,12 @@
 	}
 }
 
-<<<<<<< HEAD
-int amdgpu_vm_free_job(struct amdgpu_job *sched_job)
-{
-	int i;
-	for (i = 0; i < sched_job->num_ibs; i++)
-		amdgpu_ib_free(sched_job->adev, &sched_job->ibs[i]);
-	kfree(sched_job->ibs);
-=======
 int amdgpu_vm_free_job(struct amdgpu_job *job)
 {
 	int i;
 	for (i = 0; i < job->num_ibs; i++)
 		amdgpu_ib_free(job->adev, &job->ibs[i]);
 	kfree(job->ibs);
->>>>>>> 9f30a04d
 	return 0;
 }
 
@@ -705,34 +686,6 @@
 }
 
 /**
-<<<<<<< HEAD
- * amdgpu_vm_fence_pts - fence page tables after an update
- *
- * @vm: requested vm
- * @start: start of GPU address range
- * @end: end of GPU address range
- * @fence: fence to use
- *
- * Fence the page tables in the range @start - @end (cayman+).
- *
- * Global and local mutex must be locked!
- */
-static void amdgpu_vm_fence_pts(struct amdgpu_vm *vm,
-				uint64_t start, uint64_t end,
-				struct fence *fence)
-{
-	unsigned i;
-
-	start >>= amdgpu_vm_block_size;
-	end >>= amdgpu_vm_block_size;
-
-	for (i = start; i <= end; ++i)
-		amdgpu_bo_fence(vm->page_tables[i].bo, fence, true);
-}
-
-/**
-=======
->>>>>>> 9f30a04d
  * amdgpu_vm_bo_update_mapping - update a mapping in the vm page table
  *
  * @adev: amdgpu_device pointer
@@ -835,12 +788,7 @@
 	if (r)
 		goto error_free;
 
-<<<<<<< HEAD
-	amdgpu_vm_fence_pts(vm, mapping->it.start,
-			    mapping->it.last + 1, f);
-=======
 	amdgpu_bo_fence(vm->page_directory, f, true);
->>>>>>> 9f30a04d
 	if (fence) {
 		fence_put(*fence);
 		*fence = fence_get(f);
@@ -1129,12 +1077,8 @@
 				     AMDGPU_GPU_PAGE_SIZE, true,
 				     AMDGPU_GEM_DOMAIN_VRAM,
 				     AMDGPU_GEM_CREATE_NO_CPU_ACCESS,
-<<<<<<< HEAD
-				     NULL, &pt);
-=======
 				     NULL, resv, &pt);
 		ww_mutex_unlock(&resv->lock);
->>>>>>> 9f30a04d
 		if (r)
 			goto error_free;
 
@@ -1336,11 +1280,7 @@
 	r = amdgpu_bo_create(adev, pd_size, align, true,
 			     AMDGPU_GEM_DOMAIN_VRAM,
 			     AMDGPU_GEM_CREATE_NO_CPU_ACCESS,
-<<<<<<< HEAD
-			     NULL, &vm->page_directory);
-=======
 			     NULL, NULL, &vm->page_directory);
->>>>>>> 9f30a04d
 	if (r)
 		return r;
 
