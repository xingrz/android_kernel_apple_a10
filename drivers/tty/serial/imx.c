/*
 *  Driver for Motorola IMX serial ports
 *
 *  Based on drivers/char/serial.c, by Linus Torvalds, Theodore Ts'o.
 *
 *  Author: Sascha Hauer <sascha@saschahauer.de>
 *  Copyright (C) 2004 Pengutronix
 *
 *  Copyright (C) 2009 emlix GmbH
 *  Author: Fabian Godehardt (added IrDA support for iMX)
 *
 * This program is free software; you can redistribute it and/or modify
 * it under the terms of the GNU General Public License as published by
 * the Free Software Foundation; either version 2 of the License, or
 * (at your option) any later version.
 *
 * This program is distributed in the hope that it will be useful,
 * but WITHOUT ANY WARRANTY; without even the implied warranty of
 * MERCHANTABILITY or FITNESS FOR A PARTICULAR PURPOSE.  See the
 * GNU General Public License for more details.
 *
 * You should have received a copy of the GNU General Public License
 * along with this program; if not, write to the Free Software
 * Foundation, Inc., 59 Temple Place, Suite 330, Boston, MA  02111-1307  USA
 *
 * [29-Mar-2005] Mike Lee
 * Added hardware handshake
 */

#if defined(CONFIG_SERIAL_IMX_CONSOLE) && defined(CONFIG_MAGIC_SYSRQ)
#define SUPPORT_SYSRQ
#endif

#include <linux/module.h>
#include <linux/ioport.h>
#include <linux/init.h>
#include <linux/console.h>
#include <linux/sysrq.h>
#include <linux/platform_device.h>
#include <linux/tty.h>
#include <linux/tty_flip.h>
#include <linux/serial_core.h>
#include <linux/serial.h>
#include <linux/clk.h>
#include <linux/delay.h>
#include <linux/rational.h>
#include <linux/slab.h>
#include <linux/of.h>
#include <linux/of_device.h>
#include <linux/io.h>
#include <linux/dma-mapping.h>

#include <asm/irq.h>
#include <linux/platform_data/serial-imx.h>
#include <linux/platform_data/dma-imx.h>

/* Register definitions */
#define URXD0 0x0  /* Receiver Register */
#define URTX0 0x40 /* Transmitter Register */
#define UCR1  0x80 /* Control Register 1 */
#define UCR2  0x84 /* Control Register 2 */
#define UCR3  0x88 /* Control Register 3 */
#define UCR4  0x8c /* Control Register 4 */
#define UFCR  0x90 /* FIFO Control Register */
#define USR1  0x94 /* Status Register 1 */
#define USR2  0x98 /* Status Register 2 */
#define UESC  0x9c /* Escape Character Register */
#define UTIM  0xa0 /* Escape Timer Register */
#define UBIR  0xa4 /* BRM Incremental Register */
#define UBMR  0xa8 /* BRM Modulator Register */
#define UBRC  0xac /* Baud Rate Count Register */
#define IMX21_ONEMS 0xb0 /* One Millisecond register */
#define IMX1_UTS 0xd0 /* UART Test Register on i.mx1 */
#define IMX21_UTS 0xb4 /* UART Test Register on all other i.mx*/

/* UART Control Register Bit Fields.*/
#define URXD_CHARRDY	(1<<15)
#define URXD_ERR	(1<<14)
#define URXD_OVRRUN	(1<<13)
#define URXD_FRMERR	(1<<12)
#define URXD_BRK	(1<<11)
#define URXD_PRERR	(1<<10)
#define UCR1_ADEN	(1<<15) /* Auto detect interrupt */
#define UCR1_ADBR	(1<<14) /* Auto detect baud rate */
#define UCR1_TRDYEN	(1<<13) /* Transmitter ready interrupt enable */
#define UCR1_IDEN	(1<<12) /* Idle condition interrupt */
#define UCR1_ICD_REG(x) (((x) & 3) << 10) /* idle condition detect */
#define UCR1_RRDYEN	(1<<9)	/* Recv ready interrupt enable */
#define UCR1_RDMAEN	(1<<8)	/* Recv ready DMA enable */
#define UCR1_IREN	(1<<7)	/* Infrared interface enable */
#define UCR1_TXMPTYEN	(1<<6)	/* Transimitter empty interrupt enable */
#define UCR1_RTSDEN	(1<<5)	/* RTS delta interrupt enable */
#define UCR1_SNDBRK	(1<<4)	/* Send break */
#define UCR1_TDMAEN	(1<<3)	/* Transmitter ready DMA enable */
#define IMX1_UCR1_UARTCLKEN (1<<2) /* UART clock enabled, i.mx1 only */
#define UCR1_ATDMAEN    (1<<2)  /* Aging DMA Timer Enable */
#define UCR1_DOZE	(1<<1)	/* Doze */
#define UCR1_UARTEN	(1<<0)	/* UART enabled */
#define UCR2_ESCI	(1<<15)	/* Escape seq interrupt enable */
#define UCR2_IRTS	(1<<14)	/* Ignore RTS pin */
#define UCR2_CTSC	(1<<13)	/* CTS pin control */
#define UCR2_CTS	(1<<12)	/* Clear to send */
#define UCR2_ESCEN	(1<<11)	/* Escape enable */
#define UCR2_PREN	(1<<8)	/* Parity enable */
#define UCR2_PROE	(1<<7)	/* Parity odd/even */
#define UCR2_STPB	(1<<6)	/* Stop */
#define UCR2_WS		(1<<5)	/* Word size */
#define UCR2_RTSEN	(1<<4)	/* Request to send interrupt enable */
#define UCR2_ATEN	(1<<3)	/* Aging Timer Enable */
#define UCR2_TXEN	(1<<2)	/* Transmitter enabled */
#define UCR2_RXEN	(1<<1)	/* Receiver enabled */
#define UCR2_SRST	(1<<0)	/* SW reset */
#define UCR3_DTREN	(1<<13) /* DTR interrupt enable */
#define UCR3_PARERREN	(1<<12) /* Parity enable */
#define UCR3_FRAERREN	(1<<11) /* Frame error interrupt enable */
#define UCR3_DSR	(1<<10) /* Data set ready */
#define UCR3_DCD	(1<<9)	/* Data carrier detect */
#define UCR3_RI		(1<<8)	/* Ring indicator */
#define UCR3_TIMEOUTEN	(1<<7)	/* Timeout interrupt enable */
#define UCR3_RXDSEN	(1<<6)	/* Receive status interrupt enable */
#define UCR3_AIRINTEN	(1<<5)	/* Async IR wake interrupt enable */
#define UCR3_AWAKEN	(1<<4)	/* Async wake interrupt enable */
#define IMX21_UCR3_RXDMUXSEL	(1<<2)	/* RXD Muxed Input Select */
#define UCR3_INVT	(1<<1)	/* Inverted Infrared transmission */
#define UCR3_BPEN	(1<<0)	/* Preset registers enable */
#define UCR4_CTSTL_SHF	10	/* CTS trigger level shift */
#define UCR4_CTSTL_MASK	0x3F	/* CTS trigger is 6 bits wide */
#define UCR4_INVR	(1<<9)	/* Inverted infrared reception */
#define UCR4_ENIRI	(1<<8)	/* Serial infrared interrupt enable */
#define UCR4_WKEN	(1<<7)	/* Wake interrupt enable */
#define UCR4_REF16	(1<<6)	/* Ref freq 16 MHz */
#define UCR4_IDDMAEN    (1<<6)  /* DMA IDLE Condition Detected */
#define UCR4_IRSC	(1<<5)	/* IR special case */
#define UCR4_TCEN	(1<<3)	/* Transmit complete interrupt enable */
#define UCR4_BKEN	(1<<2)	/* Break condition interrupt enable */
#define UCR4_OREN	(1<<1)	/* Receiver overrun interrupt enable */
#define UCR4_DREN	(1<<0)	/* Recv data ready interrupt enable */
#define UFCR_RXTL_SHF	0	/* Receiver trigger level shift */
#define UFCR_DCEDTE	(1<<6)	/* DCE/DTE mode select */
#define UFCR_RFDIV	(7<<7)	/* Reference freq divider mask */
#define UFCR_RFDIV_REG(x)	(((x) < 7 ? 6 - (x) : 6) << 7)
#define UFCR_TXTL_SHF	10	/* Transmitter trigger level shift */
#define USR1_PARITYERR	(1<<15) /* Parity error interrupt flag */
#define USR1_RTSS	(1<<14) /* RTS pin status */
#define USR1_TRDY	(1<<13) /* Transmitter ready interrupt/dma flag */
#define USR1_RTSD	(1<<12) /* RTS delta */
#define USR1_ESCF	(1<<11) /* Escape seq interrupt flag */
#define USR1_FRAMERR	(1<<10) /* Frame error interrupt flag */
#define USR1_RRDY	(1<<9)	 /* Receiver ready interrupt/dma flag */
#define USR1_TIMEOUT	(1<<7)	 /* Receive timeout interrupt status */
#define USR1_RXDS	 (1<<6)	 /* Receiver idle interrupt flag */
#define USR1_AIRINT	 (1<<5)	 /* Async IR wake interrupt flag */
#define USR1_AWAKE	 (1<<4)	 /* Aysnc wake interrupt flag */
#define USR2_ADET	 (1<<15) /* Auto baud rate detect complete */
#define USR2_TXFE	 (1<<14) /* Transmit buffer FIFO empty */
#define USR2_DTRF	 (1<<13) /* DTR edge interrupt flag */
#define USR2_IDLE	 (1<<12) /* Idle condition */
#define USR2_IRINT	 (1<<8)	 /* Serial infrared interrupt flag */
#define USR2_WAKE	 (1<<7)	 /* Wake */
#define USR2_RTSF	 (1<<4)	 /* RTS edge interrupt flag */
#define USR2_TXDC	 (1<<3)	 /* Transmitter complete */
#define USR2_BRCD	 (1<<2)	 /* Break condition */
#define USR2_ORE	(1<<1)	 /* Overrun error */
#define USR2_RDR	(1<<0)	 /* Recv data ready */
#define UTS_FRCPERR	(1<<13) /* Force parity error */
#define UTS_LOOP	(1<<12)	 /* Loop tx and rx */
#define UTS_TXEMPTY	 (1<<6)	 /* TxFIFO empty */
#define UTS_RXEMPTY	 (1<<5)	 /* RxFIFO empty */
#define UTS_TXFULL	 (1<<4)	 /* TxFIFO full */
#define UTS_RXFULL	 (1<<3)	 /* RxFIFO full */
#define UTS_SOFTRST	 (1<<0)	 /* Software reset */

/* We've been assigned a range on the "Low-density serial ports" major */
#define SERIAL_IMX_MAJOR	207
#define MINOR_START		16
#define DEV_NAME		"ttymxc"

/*
 * This determines how often we check the modem status signals
 * for any change.  They generally aren't connected to an IRQ
 * so we have to poll them.  We also check immediately before
 * filling the TX fifo incase CTS has been dropped.
 */
#define MCTRL_TIMEOUT	(250*HZ/1000)

#define DRIVER_NAME "IMX-uart"

#define UART_NR 8

/* i.mx21 type uart runs on all i.mx except i.mx1 */
enum imx_uart_type {
	IMX1_UART,
	IMX21_UART,
	IMX6Q_UART,
};

/* device type dependent stuff */
struct imx_uart_data {
	unsigned uts_reg;
	enum imx_uart_type devtype;
};

struct imx_port {
	struct uart_port	port;
	struct timer_list	timer;
	unsigned int		old_status;
	int			txirq, rxirq, rtsirq;
	unsigned int		have_rtscts:1;
	unsigned int		dte_mode:1;
	unsigned int		use_irda:1;
	unsigned int		irda_inv_rx:1;
	unsigned int		irda_inv_tx:1;
	unsigned short		trcv_delay; /* transceiver delay */
	struct clk		*clk_ipg;
	struct clk		*clk_per;
	const struct imx_uart_data *devdata;

	/* DMA fields */
	unsigned int		dma_is_inited:1;
	unsigned int		dma_is_enabled:1;
	unsigned int		dma_is_rxing:1;
	unsigned int		dma_is_txing:1;
	struct dma_chan		*dma_chan_rx, *dma_chan_tx;
	struct scatterlist	rx_sgl, tx_sgl[2];
	void			*rx_buf;
<<<<<<< HEAD
	unsigned int		rx_bytes, tx_bytes;
	struct work_struct	tsk_dma_rx, tsk_dma_tx;
=======
	unsigned int		tx_bytes;
>>>>>>> d8ec26d7
	unsigned int		dma_tx_nents;
	wait_queue_head_t	dma_wait;
};

struct imx_port_ucrs {
	unsigned int	ucr1;
	unsigned int	ucr2;
	unsigned int	ucr3;
};

#ifdef CONFIG_IRDA
#define USE_IRDA(sport)	((sport)->use_irda)
#else
#define USE_IRDA(sport)	(0)
#endif

static struct imx_uart_data imx_uart_devdata[] = {
	[IMX1_UART] = {
		.uts_reg = IMX1_UTS,
		.devtype = IMX1_UART,
	},
	[IMX21_UART] = {
		.uts_reg = IMX21_UTS,
		.devtype = IMX21_UART,
	},
	[IMX6Q_UART] = {
		.uts_reg = IMX21_UTS,
		.devtype = IMX6Q_UART,
	},
};

static struct platform_device_id imx_uart_devtype[] = {
	{
		.name = "imx1-uart",
		.driver_data = (kernel_ulong_t) &imx_uart_devdata[IMX1_UART],
	}, {
		.name = "imx21-uart",
		.driver_data = (kernel_ulong_t) &imx_uart_devdata[IMX21_UART],
	}, {
		.name = "imx6q-uart",
		.driver_data = (kernel_ulong_t) &imx_uart_devdata[IMX6Q_UART],
	}, {
		/* sentinel */
	}
};
MODULE_DEVICE_TABLE(platform, imx_uart_devtype);

static struct of_device_id imx_uart_dt_ids[] = {
	{ .compatible = "fsl,imx6q-uart", .data = &imx_uart_devdata[IMX6Q_UART], },
	{ .compatible = "fsl,imx1-uart", .data = &imx_uart_devdata[IMX1_UART], },
	{ .compatible = "fsl,imx21-uart", .data = &imx_uart_devdata[IMX21_UART], },
	{ /* sentinel */ }
};
MODULE_DEVICE_TABLE(of, imx_uart_dt_ids);

static inline unsigned uts_reg(struct imx_port *sport)
{
	return sport->devdata->uts_reg;
}

static inline int is_imx1_uart(struct imx_port *sport)
{
	return sport->devdata->devtype == IMX1_UART;
}

static inline int is_imx21_uart(struct imx_port *sport)
{
	return sport->devdata->devtype == IMX21_UART;
}

static inline int is_imx6q_uart(struct imx_port *sport)
{
	return sport->devdata->devtype == IMX6Q_UART;
}
/*
 * Save and restore functions for UCR1, UCR2 and UCR3 registers
 */
#if defined(CONFIG_CONSOLE_POLL) || defined(CONFIG_SERIAL_IMX_CONSOLE)
static void imx_port_ucrs_save(struct uart_port *port,
			       struct imx_port_ucrs *ucr)
{
	/* save control registers */
	ucr->ucr1 = readl(port->membase + UCR1);
	ucr->ucr2 = readl(port->membase + UCR2);
	ucr->ucr3 = readl(port->membase + UCR3);
}

static void imx_port_ucrs_restore(struct uart_port *port,
				  struct imx_port_ucrs *ucr)
{
	/* restore control registers */
	writel(ucr->ucr1, port->membase + UCR1);
	writel(ucr->ucr2, port->membase + UCR2);
	writel(ucr->ucr3, port->membase + UCR3);
}
#endif

/*
 * Handle any change of modem status signal since we were last called.
 */
static void imx_mctrl_check(struct imx_port *sport)
{
	unsigned int status, changed;

	status = sport->port.ops->get_mctrl(&sport->port);
	changed = status ^ sport->old_status;

	if (changed == 0)
		return;

	sport->old_status = status;

	if (changed & TIOCM_RI)
		sport->port.icount.rng++;
	if (changed & TIOCM_DSR)
		sport->port.icount.dsr++;
	if (changed & TIOCM_CAR)
		uart_handle_dcd_change(&sport->port, status & TIOCM_CAR);
	if (changed & TIOCM_CTS)
		uart_handle_cts_change(&sport->port, status & TIOCM_CTS);

	wake_up_interruptible(&sport->port.state->port.delta_msr_wait);
}

/*
 * This is our per-port timeout handler, for checking the
 * modem status signals.
 */
static void imx_timeout(unsigned long data)
{
	struct imx_port *sport = (struct imx_port *)data;
	unsigned long flags;

	if (sport->port.state) {
		spin_lock_irqsave(&sport->port.lock, flags);
		imx_mctrl_check(sport);
		spin_unlock_irqrestore(&sport->port.lock, flags);

		mod_timer(&sport->timer, jiffies + MCTRL_TIMEOUT);
	}
}

/*
 * interrupts disabled on entry
 */
static void imx_stop_tx(struct uart_port *port)
{
	struct imx_port *sport = (struct imx_port *)port;
	unsigned long temp;

	if (USE_IRDA(sport)) {
		/* half duplex - wait for end of transmission */
		int n = 256;
		while ((--n > 0) &&
		      !(readl(sport->port.membase + USR2) & USR2_TXDC)) {
			udelay(5);
			barrier();
		}
		/*
		 * irda transceiver - wait a bit more to avoid
		 * cutoff, hardware dependent
		 */
		udelay(sport->trcv_delay);

		/*
		 * half duplex - reactivate receive mode,
		 * flush receive pipe echo crap
		 */
		if (readl(sport->port.membase + USR2) & USR2_TXDC) {
			temp = readl(sport->port.membase + UCR1);
			temp &= ~(UCR1_TXMPTYEN | UCR1_TRDYEN);
			writel(temp, sport->port.membase + UCR1);

			temp = readl(sport->port.membase + UCR4);
			temp &= ~(UCR4_TCEN);
			writel(temp, sport->port.membase + UCR4);

			while (readl(sport->port.membase + URXD0) &
			       URXD_CHARRDY)
				barrier();

			temp = readl(sport->port.membase + UCR1);
			temp |= UCR1_RRDYEN;
			writel(temp, sport->port.membase + UCR1);

			temp = readl(sport->port.membase + UCR4);
			temp |= UCR4_DREN;
			writel(temp, sport->port.membase + UCR4);
		}
		return;
	}

	/*
	 * We are maybe in the SMP context, so if the DMA TX thread is running
	 * on other cpu, we have to wait for it to finish.
	 */
	if (sport->dma_is_enabled && sport->dma_is_txing)
		return;

	temp = readl(sport->port.membase + UCR1);
	writel(temp & ~UCR1_TXMPTYEN, sport->port.membase + UCR1);
}

/*
 * interrupts disabled on entry
 */
static void imx_stop_rx(struct uart_port *port)
{
	struct imx_port *sport = (struct imx_port *)port;
	unsigned long temp;

	/*
	 * We are maybe in the SMP context, so if the DMA TX thread is running
	 * on other cpu, we have to wait for it to finish.
	 */
	if (sport->dma_is_enabled && sport->dma_is_rxing)
		return;

	temp = readl(sport->port.membase + UCR2);
	writel(temp & ~UCR2_RXEN, sport->port.membase + UCR2);
}

/*
 * Set the modem control timer to fire immediately.
 */
static void imx_enable_ms(struct uart_port *port)
{
	struct imx_port *sport = (struct imx_port *)port;

	mod_timer(&sport->timer, jiffies);
}

static inline void imx_transmit_buffer(struct imx_port *sport)
{
	struct circ_buf *xmit = &sport->port.state->xmit;

	while (!uart_circ_empty(xmit) &&
			!(readl(sport->port.membase + uts_reg(sport))
				& UTS_TXFULL)) {
		/* send xmit->buf[xmit->tail]
		 * out the port here */
		writel(xmit->buf[xmit->tail], sport->port.membase + URTX0);
		xmit->tail = (xmit->tail + 1) & (UART_XMIT_SIZE - 1);
		sport->port.icount.tx++;
	}

	if (uart_circ_chars_pending(xmit) < WAKEUP_CHARS)
		uart_write_wakeup(&sport->port);

	if (uart_circ_empty(xmit))
		imx_stop_tx(&sport->port);
}

static void dma_tx_callback(void *data)
{
	struct imx_port *sport = data;
	struct scatterlist *sgl = &sport->tx_sgl[0];
	struct circ_buf *xmit = &sport->port.state->xmit;
	unsigned long flags;

	dma_unmap_sg(sport->port.dev, sgl, sport->dma_tx_nents, DMA_TO_DEVICE);

	sport->dma_is_txing = 0;

	/* update the stat */
	spin_lock_irqsave(&sport->port.lock, flags);
	xmit->tail = (xmit->tail + sport->tx_bytes) & (UART_XMIT_SIZE - 1);
	sport->port.icount.tx += sport->tx_bytes;
	spin_unlock_irqrestore(&sport->port.lock, flags);

	dev_dbg(sport->port.dev, "we finish the TX DMA.\n");

	if (uart_circ_chars_pending(xmit) < WAKEUP_CHARS)
		uart_write_wakeup(&sport->port);

	if (waitqueue_active(&sport->dma_wait)) {
		wake_up(&sport->dma_wait);
		dev_dbg(sport->port.dev, "exit in %s.\n", __func__);
		return;
	}
<<<<<<< HEAD

	schedule_work(&sport->tsk_dma_tx);
}

static void dma_tx_work(struct work_struct *w)
{
	struct imx_port *sport = container_of(w, struct imx_port, tsk_dma_tx);
=======
}

static void imx_dma_tx(struct imx_port *sport)
{
>>>>>>> d8ec26d7
	struct circ_buf *xmit = &sport->port.state->xmit;
	struct scatterlist *sgl = sport->tx_sgl;
	struct dma_async_tx_descriptor *desc;
	struct dma_chan	*chan = sport->dma_chan_tx;
	struct device *dev = sport->port.dev;
	enum dma_status status;
<<<<<<< HEAD
	unsigned long flags;
	int ret;

	status = chan->device->device_tx_status(chan, (dma_cookie_t)0, NULL);
	if (DMA_IN_PROGRESS == status)
		return;

	spin_lock_irqsave(&sport->port.lock, flags);
	sport->tx_bytes = uart_circ_chars_pending(xmit);
	if (sport->tx_bytes == 0) {
		spin_unlock_irqrestore(&sport->port.lock, flags);
		return;
	}

	if (xmit->tail > xmit->head) {
=======
	int ret;

	status = dmaengine_tx_status(chan, (dma_cookie_t)0, NULL);
	if (DMA_IN_PROGRESS == status)
		return;

	sport->tx_bytes = uart_circ_chars_pending(xmit);

	if (xmit->tail > xmit->head && xmit->head > 0) {
>>>>>>> d8ec26d7
		sport->dma_tx_nents = 2;
		sg_init_table(sgl, 2);
		sg_set_buf(sgl, xmit->buf + xmit->tail,
				UART_XMIT_SIZE - xmit->tail);
		sg_set_buf(sgl + 1, xmit->buf, xmit->head);
	} else {
		sport->dma_tx_nents = 1;
		sg_init_one(sgl, xmit->buf + xmit->tail, sport->tx_bytes);
	}
<<<<<<< HEAD
	spin_unlock_irqrestore(&sport->port.lock, flags);
=======
>>>>>>> d8ec26d7

	ret = dma_map_sg(dev, sgl, sport->dma_tx_nents, DMA_TO_DEVICE);
	if (ret == 0) {
		dev_err(dev, "DMA mapping error for TX.\n");
		return;
	}
	desc = dmaengine_prep_slave_sg(chan, sgl, sport->dma_tx_nents,
					DMA_MEM_TO_DEV, DMA_PREP_INTERRUPT);
	if (!desc) {
		dev_err(dev, "We cannot prepare for the TX slave dma!\n");
		return;
	}
	desc->callback = dma_tx_callback;
	desc->callback_param = sport;

	dev_dbg(dev, "TX: prepare to send %lu bytes by DMA.\n",
			uart_circ_chars_pending(xmit));
	/* fire it */
	sport->dma_is_txing = 1;
	dmaengine_submit(desc);
	dma_async_issue_pending(chan);
	return;
}

/*
 * interrupts disabled on entry
 */
static void imx_start_tx(struct uart_port *port)
{
	struct imx_port *sport = (struct imx_port *)port;
	unsigned long temp;

	if (USE_IRDA(sport)) {
		/* half duplex in IrDA mode; have to disable receive mode */
		temp = readl(sport->port.membase + UCR4);
		temp &= ~(UCR4_DREN);
		writel(temp, sport->port.membase + UCR4);

		temp = readl(sport->port.membase + UCR1);
		temp &= ~(UCR1_RRDYEN);
		writel(temp, sport->port.membase + UCR1);
	}
	/* Clear any pending ORE flag before enabling interrupt */
	temp = readl(sport->port.membase + USR2);
	writel(temp | USR2_ORE, sport->port.membase + USR2);

	temp = readl(sport->port.membase + UCR4);
	temp |= UCR4_OREN;
	writel(temp, sport->port.membase + UCR4);

	if (!sport->dma_is_enabled) {
		temp = readl(sport->port.membase + UCR1);
		writel(temp | UCR1_TXMPTYEN, sport->port.membase + UCR1);
	}

	if (USE_IRDA(sport)) {
		temp = readl(sport->port.membase + UCR1);
		temp |= UCR1_TRDYEN;
		writel(temp, sport->port.membase + UCR1);

		temp = readl(sport->port.membase + UCR4);
		temp |= UCR4_TCEN;
		writel(temp, sport->port.membase + UCR4);
	}

	if (sport->dma_is_enabled) {
<<<<<<< HEAD
		/*
		 * We may in the interrupt context, so arise a work_struct to
		 * do the real job.
		 */
		schedule_work(&sport->tsk_dma_tx);
=======
		imx_dma_tx(sport);
>>>>>>> d8ec26d7
		return;
	}

	if (readl(sport->port.membase + uts_reg(sport)) & UTS_TXEMPTY)
		imx_transmit_buffer(sport);
}

static irqreturn_t imx_rtsint(int irq, void *dev_id)
{
	struct imx_port *sport = dev_id;
	unsigned int val;
	unsigned long flags;

	spin_lock_irqsave(&sport->port.lock, flags);

	writel(USR1_RTSD, sport->port.membase + USR1);
	val = readl(sport->port.membase + USR1) & USR1_RTSS;
	uart_handle_cts_change(&sport->port, !!val);
	wake_up_interruptible(&sport->port.state->port.delta_msr_wait);

	spin_unlock_irqrestore(&sport->port.lock, flags);
	return IRQ_HANDLED;
}

static irqreturn_t imx_txint(int irq, void *dev_id)
{
	struct imx_port *sport = dev_id;
	struct circ_buf *xmit = &sport->port.state->xmit;
	unsigned long flags;

	spin_lock_irqsave(&sport->port.lock, flags);
	if (sport->port.x_char) {
		/* Send next char */
		writel(sport->port.x_char, sport->port.membase + URTX0);
		goto out;
	}

	if (uart_circ_empty(xmit) || uart_tx_stopped(&sport->port)) {
		imx_stop_tx(&sport->port);
		goto out;
	}

	imx_transmit_buffer(sport);

	if (uart_circ_chars_pending(xmit) < WAKEUP_CHARS)
		uart_write_wakeup(&sport->port);

out:
	spin_unlock_irqrestore(&sport->port.lock, flags);
	return IRQ_HANDLED;
}

static irqreturn_t imx_rxint(int irq, void *dev_id)
{
	struct imx_port *sport = dev_id;
	unsigned int rx, flg, ignored = 0;
	struct tty_port *port = &sport->port.state->port;
	unsigned long flags, temp;

	spin_lock_irqsave(&sport->port.lock, flags);

	while (readl(sport->port.membase + USR2) & USR2_RDR) {
		flg = TTY_NORMAL;
		sport->port.icount.rx++;

		rx = readl(sport->port.membase + URXD0);

		temp = readl(sport->port.membase + USR2);
		if (temp & USR2_BRCD) {
			writel(USR2_BRCD, sport->port.membase + USR2);
			if (uart_handle_break(&sport->port))
				continue;
		}

		if (uart_handle_sysrq_char(&sport->port, (unsigned char)rx))
			continue;

		if (unlikely(rx & URXD_ERR)) {
			if (rx & URXD_BRK)
				sport->port.icount.brk++;
			else if (rx & URXD_PRERR)
				sport->port.icount.parity++;
			else if (rx & URXD_FRMERR)
				sport->port.icount.frame++;
			if (rx & URXD_OVRRUN)
				sport->port.icount.overrun++;

			if (rx & sport->port.ignore_status_mask) {
				if (++ignored > 100)
					goto out;
				continue;
			}

			rx &= sport->port.read_status_mask;

			if (rx & URXD_BRK)
				flg = TTY_BREAK;
			else if (rx & URXD_PRERR)
				flg = TTY_PARITY;
			else if (rx & URXD_FRMERR)
				flg = TTY_FRAME;
			if (rx & URXD_OVRRUN)
				flg = TTY_OVERRUN;

#ifdef SUPPORT_SYSRQ
			sport->port.sysrq = 0;
#endif
		}

		tty_insert_flip_char(port, rx, flg);
	}

out:
	spin_unlock_irqrestore(&sport->port.lock, flags);
	tty_flip_buffer_push(port);
	return IRQ_HANDLED;
}

<<<<<<< HEAD
=======
static int start_rx_dma(struct imx_port *sport);
>>>>>>> d8ec26d7
/*
 * If the RXFIFO is filled with some data, and then we
 * arise a DMA operation to receive them.
 */
static void imx_dma_rxint(struct imx_port *sport)
{
	unsigned long temp;

	temp = readl(sport->port.membase + USR2);
	if ((temp & USR2_RDR) && !sport->dma_is_rxing) {
		sport->dma_is_rxing = 1;

		/* disable the `Recerver Ready Interrrupt` */
		temp = readl(sport->port.membase + UCR1);
		temp &= ~(UCR1_RRDYEN);
		writel(temp, sport->port.membase + UCR1);

		/* tell the DMA to receive the data. */
<<<<<<< HEAD
		schedule_work(&sport->tsk_dma_rx);
=======
		start_rx_dma(sport);
>>>>>>> d8ec26d7
	}
}

static irqreturn_t imx_int(int irq, void *dev_id)
{
	struct imx_port *sport = dev_id;
	unsigned int sts;
	unsigned int sts2;

	sts = readl(sport->port.membase + USR1);

	if (sts & USR1_RRDY) {
		if (sport->dma_is_enabled)
			imx_dma_rxint(sport);
		else
			imx_rxint(irq, dev_id);
	}

	if (sts & USR1_TRDY &&
			readl(sport->port.membase + UCR1) & UCR1_TXMPTYEN)
		imx_txint(irq, dev_id);

	if (sts & USR1_RTSD)
		imx_rtsint(irq, dev_id);

	if (sts & USR1_AWAKE)
		writel(USR1_AWAKE, sport->port.membase + USR1);

	sts2 = readl(sport->port.membase + USR2);
	if (sts2 & USR2_ORE) {
		dev_err(sport->port.dev, "Rx FIFO overrun\n");
		sport->port.icount.overrun++;
		writel(sts2 | USR2_ORE, sport->port.membase + USR2);
	}

	return IRQ_HANDLED;
}

/*
 * Return TIOCSER_TEMT when transmitter is not busy.
 */
static unsigned int imx_tx_empty(struct uart_port *port)
{
	struct imx_port *sport = (struct imx_port *)port;
	unsigned int ret;

	ret = (readl(sport->port.membase + USR2) & USR2_TXDC) ?  TIOCSER_TEMT : 0;

	/* If the TX DMA is working, return 0. */
	if (sport->dma_is_enabled && sport->dma_is_txing)
		ret = 0;

	return ret;
}

/*
 * We have a modem side uart, so the meanings of RTS and CTS are inverted.
 */
static unsigned int imx_get_mctrl(struct uart_port *port)
{
	struct imx_port *sport = (struct imx_port *)port;
	unsigned int tmp = TIOCM_DSR | TIOCM_CAR;

	if (readl(sport->port.membase + USR1) & USR1_RTSS)
		tmp |= TIOCM_CTS;

	if (readl(sport->port.membase + UCR2) & UCR2_CTS)
		tmp |= TIOCM_RTS;

	return tmp;
}

static void imx_set_mctrl(struct uart_port *port, unsigned int mctrl)
{
	struct imx_port *sport = (struct imx_port *)port;
	unsigned long temp;

	temp = readl(sport->port.membase + UCR2) & ~UCR2_CTS;

	if (mctrl & TIOCM_RTS)
		if (!sport->dma_is_enabled)
			temp |= UCR2_CTS;

	writel(temp, sport->port.membase + UCR2);
}

/*
 * Interrupts always disabled.
 */
static void imx_break_ctl(struct uart_port *port, int break_state)
{
	struct imx_port *sport = (struct imx_port *)port;
	unsigned long flags, temp;

	spin_lock_irqsave(&sport->port.lock, flags);

	temp = readl(sport->port.membase + UCR1) & ~UCR1_SNDBRK;

	if (break_state != 0)
		temp |= UCR1_SNDBRK;

	writel(temp, sport->port.membase + UCR1);

	spin_unlock_irqrestore(&sport->port.lock, flags);
}

#define TXTL 2 /* reset default */
#define RXTL 1 /* reset default */

static int imx_setup_ufcr(struct imx_port *sport, unsigned int mode)
{
	unsigned int val;

	/* set receiver / transmitter trigger level */
	val = readl(sport->port.membase + UFCR) & (UFCR_RFDIV | UFCR_DCEDTE);
	val |= TXTL << UFCR_TXTL_SHF | RXTL;
	writel(val, sport->port.membase + UFCR);
	return 0;
}

#define RX_BUF_SIZE	(PAGE_SIZE)
<<<<<<< HEAD
static int start_rx_dma(struct imx_port *sport);
static void dma_rx_work(struct work_struct *w)
{
	struct imx_port *sport = container_of(w, struct imx_port, tsk_dma_rx);
	struct tty_port *port = &sport->port.state->port;

	if (sport->rx_bytes) {
		tty_insert_flip_string(port, sport->rx_buf, sport->rx_bytes);
		tty_flip_buffer_push(port);
		sport->rx_bytes = 0;
	}

	if (sport->dma_is_rxing)
		start_rx_dma(sport);
}

=======
>>>>>>> d8ec26d7
static void imx_rx_dma_done(struct imx_port *sport)
{
	unsigned long temp;

	/* Enable this interrupt when the RXFIFO is empty. */
	temp = readl(sport->port.membase + UCR1);
	temp |= UCR1_RRDYEN;
	writel(temp, sport->port.membase + UCR1);

	sport->dma_is_rxing = 0;

	/* Is the shutdown waiting for us? */
	if (waitqueue_active(&sport->dma_wait))
		wake_up(&sport->dma_wait);
}

/*
 * There are three kinds of RX DMA interrupts(such as in the MX6Q):
 *   [1] the RX DMA buffer is full.
 *   [2] the Aging timer expires(wait for 8 bytes long)
 *   [3] the Idle Condition Detect(enabled the UCR4_IDDMAEN).
 *
 * The [2] is trigger when a character was been sitting in the FIFO
 * meanwhile [3] can wait for 32 bytes long when the RX line is
 * on IDLE state and RxFIFO is empty.
 */
static void dma_rx_callback(void *data)
{
	struct imx_port *sport = data;
	struct dma_chan	*chan = sport->dma_chan_rx;
	struct scatterlist *sgl = &sport->rx_sgl;
<<<<<<< HEAD
=======
	struct tty_port *port = &sport->port.state->port;
>>>>>>> d8ec26d7
	struct dma_tx_state state;
	enum dma_status status;
	unsigned int count;

	/* unmap it first */
	dma_unmap_sg(sport->port.dev, sgl, 1, DMA_FROM_DEVICE);

<<<<<<< HEAD
	status = chan->device->device_tx_status(chan, (dma_cookie_t)0, &state);
=======
	status = dmaengine_tx_status(chan, (dma_cookie_t)0, &state);
>>>>>>> d8ec26d7
	count = RX_BUF_SIZE - state.residue;
	dev_dbg(sport->port.dev, "We get %d bytes.\n", count);

	if (count) {
<<<<<<< HEAD
		sport->rx_bytes = count;
		schedule_work(&sport->tsk_dma_rx);
=======
		tty_insert_flip_string(port, sport->rx_buf, count);
		tty_flip_buffer_push(port);

		start_rx_dma(sport);
>>>>>>> d8ec26d7
	} else
		imx_rx_dma_done(sport);
}

static int start_rx_dma(struct imx_port *sport)
{
	struct scatterlist *sgl = &sport->rx_sgl;
	struct dma_chan	*chan = sport->dma_chan_rx;
	struct device *dev = sport->port.dev;
	struct dma_async_tx_descriptor *desc;
	int ret;

	sg_init_one(sgl, sport->rx_buf, RX_BUF_SIZE);
	ret = dma_map_sg(dev, sgl, 1, DMA_FROM_DEVICE);
	if (ret == 0) {
		dev_err(dev, "DMA mapping error for RX.\n");
		return -EINVAL;
	}
	desc = dmaengine_prep_slave_sg(chan, sgl, 1, DMA_DEV_TO_MEM,
					DMA_PREP_INTERRUPT);
	if (!desc) {
		dev_err(dev, "We cannot prepare for the RX slave dma!\n");
		return -EINVAL;
	}
	desc->callback = dma_rx_callback;
	desc->callback_param = sport;

	dev_dbg(dev, "RX: prepare for the DMA.\n");
	dmaengine_submit(desc);
	dma_async_issue_pending(chan);
	return 0;
}

static void imx_uart_dma_exit(struct imx_port *sport)
{
	if (sport->dma_chan_rx) {
		dma_release_channel(sport->dma_chan_rx);
		sport->dma_chan_rx = NULL;

		kfree(sport->rx_buf);
		sport->rx_buf = NULL;
	}

	if (sport->dma_chan_tx) {
		dma_release_channel(sport->dma_chan_tx);
		sport->dma_chan_tx = NULL;
	}

	sport->dma_is_inited = 0;
}

static int imx_uart_dma_init(struct imx_port *sport)
{
	struct dma_slave_config slave_config = {};
	struct device *dev = sport->port.dev;
	int ret;

	/* Prepare for RX : */
	sport->dma_chan_rx = dma_request_slave_channel(dev, "rx");
	if (!sport->dma_chan_rx) {
		dev_dbg(dev, "cannot get the DMA channel.\n");
		ret = -EINVAL;
		goto err;
	}

	slave_config.direction = DMA_DEV_TO_MEM;
	slave_config.src_addr = sport->port.mapbase + URXD0;
	slave_config.src_addr_width = DMA_SLAVE_BUSWIDTH_1_BYTE;
	slave_config.src_maxburst = RXTL;
	ret = dmaengine_slave_config(sport->dma_chan_rx, &slave_config);
	if (ret) {
		dev_err(dev, "error in RX dma configuration.\n");
		goto err;
	}

	sport->rx_buf = kzalloc(PAGE_SIZE, GFP_KERNEL);
	if (!sport->rx_buf) {
		dev_err(dev, "cannot alloc DMA buffer.\n");
		ret = -ENOMEM;
		goto err;
	}
<<<<<<< HEAD
	sport->rx_bytes = 0;
=======
>>>>>>> d8ec26d7

	/* Prepare for TX : */
	sport->dma_chan_tx = dma_request_slave_channel(dev, "tx");
	if (!sport->dma_chan_tx) {
		dev_err(dev, "cannot get the TX DMA channel!\n");
		ret = -EINVAL;
		goto err;
	}

	slave_config.direction = DMA_MEM_TO_DEV;
	slave_config.dst_addr = sport->port.mapbase + URTX0;
	slave_config.dst_addr_width = DMA_SLAVE_BUSWIDTH_1_BYTE;
	slave_config.dst_maxburst = TXTL;
	ret = dmaengine_slave_config(sport->dma_chan_tx, &slave_config);
	if (ret) {
		dev_err(dev, "error in TX dma configuration.");
		goto err;
	}

	sport->dma_is_inited = 1;

	return 0;
err:
	imx_uart_dma_exit(sport);
	return ret;
}

static void imx_enable_dma(struct imx_port *sport)
{
	unsigned long temp;
<<<<<<< HEAD
	struct tty_port *port = &sport->port.state->port;

	port->low_latency = 1;
	INIT_WORK(&sport->tsk_dma_tx, dma_tx_work);
	INIT_WORK(&sport->tsk_dma_rx, dma_rx_work);
=======

>>>>>>> d8ec26d7
	init_waitqueue_head(&sport->dma_wait);

	/* set UCR1 */
	temp = readl(sport->port.membase + UCR1);
	temp |= UCR1_RDMAEN | UCR1_TDMAEN | UCR1_ATDMAEN |
		/* wait for 32 idle frames for IDDMA interrupt */
		UCR1_ICD_REG(3);
	writel(temp, sport->port.membase + UCR1);

	/* set UCR4 */
	temp = readl(sport->port.membase + UCR4);
	temp |= UCR4_IDDMAEN;
	writel(temp, sport->port.membase + UCR4);

	sport->dma_is_enabled = 1;
}

static void imx_disable_dma(struct imx_port *sport)
{
	unsigned long temp;
<<<<<<< HEAD
	struct tty_port *port = &sport->port.state->port;
=======
>>>>>>> d8ec26d7

	/* clear UCR1 */
	temp = readl(sport->port.membase + UCR1);
	temp &= ~(UCR1_RDMAEN | UCR1_TDMAEN | UCR1_ATDMAEN);
	writel(temp, sport->port.membase + UCR1);

	/* clear UCR2 */
	temp = readl(sport->port.membase + UCR2);
	temp &= ~(UCR2_CTSC | UCR2_CTS);
	writel(temp, sport->port.membase + UCR2);

	/* clear UCR4 */
	temp = readl(sport->port.membase + UCR4);
	temp &= ~UCR4_IDDMAEN;
	writel(temp, sport->port.membase + UCR4);

	sport->dma_is_enabled = 0;
<<<<<<< HEAD
	port->low_latency = 0;
=======
>>>>>>> d8ec26d7
}

/* half the RX buffer size */
#define CTSTL 16

static int imx_startup(struct uart_port *port)
{
	struct imx_port *sport = (struct imx_port *)port;
	int retval;
	unsigned long flags, temp;

	retval = clk_prepare_enable(sport->clk_per);
	if (retval)
		goto error_out1;
	retval = clk_prepare_enable(sport->clk_ipg);
	if (retval) {
		clk_disable_unprepare(sport->clk_per);
		goto error_out1;
	}

	imx_setup_ufcr(sport, 0);

	/* disable the DREN bit (Data Ready interrupt enable) before
	 * requesting IRQs
	 */
	temp = readl(sport->port.membase + UCR4);

	if (USE_IRDA(sport))
		temp |= UCR4_IRSC;

	/* set the trigger level for CTS */
	temp &= ~(UCR4_CTSTL_MASK << UCR4_CTSTL_SHF);
	temp |= CTSTL << UCR4_CTSTL_SHF;

	writel(temp & ~UCR4_DREN, sport->port.membase + UCR4);

	if (USE_IRDA(sport)) {
		/* reset fifo's and state machines */
		int i = 100;
		temp = readl(sport->port.membase + UCR2);
		temp &= ~UCR2_SRST;
		writel(temp, sport->port.membase + UCR2);
		while (!(readl(sport->port.membase + UCR2) & UCR2_SRST) &&
		    (--i > 0)) {
			udelay(1);
		}
	}

	/*
	 * Allocate the IRQ(s) i.MX1 has three interrupts whereas later
	 * chips only have one interrupt.
	 */
	if (sport->txirq > 0) {
		retval = request_irq(sport->rxirq, imx_rxint, 0,
				DRIVER_NAME, sport);
		if (retval)
			goto error_out1;

		retval = request_irq(sport->txirq, imx_txint, 0,
				DRIVER_NAME, sport);
		if (retval)
			goto error_out2;

		/* do not use RTS IRQ on IrDA */
		if (!USE_IRDA(sport)) {
			retval = request_irq(sport->rtsirq, imx_rtsint, 0,
					DRIVER_NAME, sport);
			if (retval)
				goto error_out3;
		}
	} else {
		retval = request_irq(sport->port.irq, imx_int, 0,
				DRIVER_NAME, sport);
		if (retval) {
			free_irq(sport->port.irq, sport);
			goto error_out1;
		}
	}

	spin_lock_irqsave(&sport->port.lock, flags);
	/*
	 * Finally, clear and enable interrupts
	 */
	writel(USR1_RTSD, sport->port.membase + USR1);

	temp = readl(sport->port.membase + UCR1);
	temp |= UCR1_RRDYEN | UCR1_RTSDEN | UCR1_UARTEN;

	if (USE_IRDA(sport)) {
		temp |= UCR1_IREN;
		temp &= ~(UCR1_RTSDEN);
	}

	writel(temp, sport->port.membase + UCR1);

	temp = readl(sport->port.membase + UCR2);
	temp |= (UCR2_RXEN | UCR2_TXEN);
	if (!sport->have_rtscts)
		temp |= UCR2_IRTS;
	writel(temp, sport->port.membase + UCR2);

	if (USE_IRDA(sport)) {
		/* clear RX-FIFO */
		int i = 64;
		while ((--i > 0) &&
			(readl(sport->port.membase + URXD0) & URXD_CHARRDY)) {
			barrier();
		}
	}

	if (!is_imx1_uart(sport)) {
		temp = readl(sport->port.membase + UCR3);
		temp |= IMX21_UCR3_RXDMUXSEL;
		writel(temp, sport->port.membase + UCR3);
	}

	if (USE_IRDA(sport)) {
		temp = readl(sport->port.membase + UCR4);
		if (sport->irda_inv_rx)
			temp |= UCR4_INVR;
		else
			temp &= ~(UCR4_INVR);
		writel(temp | UCR4_DREN, sport->port.membase + UCR4);

		temp = readl(sport->port.membase + UCR3);
		if (sport->irda_inv_tx)
			temp |= UCR3_INVT;
		else
			temp &= ~(UCR3_INVT);
		writel(temp, sport->port.membase + UCR3);
	}

	/*
	 * Enable modem status interrupts
	 */
	imx_enable_ms(&sport->port);
	spin_unlock_irqrestore(&sport->port.lock, flags);

	if (USE_IRDA(sport)) {
		struct imxuart_platform_data *pdata;
		pdata = dev_get_platdata(sport->port.dev);
		sport->irda_inv_rx = pdata->irda_inv_rx;
		sport->irda_inv_tx = pdata->irda_inv_tx;
		sport->trcv_delay = pdata->transceiver_delay;
		if (pdata->irda_enable)
			pdata->irda_enable(1);
	}

	return 0;

error_out3:
	if (sport->txirq)
		free_irq(sport->txirq, sport);
error_out2:
	if (sport->rxirq)
		free_irq(sport->rxirq, sport);
error_out1:
	return retval;
}

static void imx_shutdown(struct uart_port *port)
{
	struct imx_port *sport = (struct imx_port *)port;
	unsigned long temp;
	unsigned long flags;

	if (sport->dma_is_enabled) {
		/* We have to wait for the DMA to finish. */
		wait_event(sport->dma_wait,
			!sport->dma_is_rxing && !sport->dma_is_txing);
		imx_stop_rx(port);
		imx_disable_dma(sport);
		imx_uart_dma_exit(sport);
	}

	spin_lock_irqsave(&sport->port.lock, flags);
	temp = readl(sport->port.membase + UCR2);
	temp &= ~(UCR2_TXEN);
	writel(temp, sport->port.membase + UCR2);
	spin_unlock_irqrestore(&sport->port.lock, flags);

	if (USE_IRDA(sport)) {
		struct imxuart_platform_data *pdata;
		pdata = dev_get_platdata(sport->port.dev);
		if (pdata->irda_enable)
			pdata->irda_enable(0);
	}

	/*
	 * Stop our timer.
	 */
	del_timer_sync(&sport->timer);

	/*
	 * Free the interrupts
	 */
	if (sport->txirq > 0) {
		if (!USE_IRDA(sport))
			free_irq(sport->rtsirq, sport);
		free_irq(sport->txirq, sport);
		free_irq(sport->rxirq, sport);
	} else
		free_irq(sport->port.irq, sport);

	/*
	 * Disable all interrupts, port and break condition.
	 */

	spin_lock_irqsave(&sport->port.lock, flags);
	temp = readl(sport->port.membase + UCR1);
	temp &= ~(UCR1_TXMPTYEN | UCR1_RRDYEN | UCR1_RTSDEN | UCR1_UARTEN);
	if (USE_IRDA(sport))
		temp &= ~(UCR1_IREN);

	writel(temp, sport->port.membase + UCR1);
	spin_unlock_irqrestore(&sport->port.lock, flags);

	clk_disable_unprepare(sport->clk_per);
	clk_disable_unprepare(sport->clk_ipg);
<<<<<<< HEAD
=======
}

static void imx_flush_buffer(struct uart_port *port)
{
	struct imx_port *sport = (struct imx_port *)port;

	if (sport->dma_is_enabled) {
		sport->tx_bytes = 0;
		dmaengine_terminate_all(sport->dma_chan_tx);
	}
>>>>>>> d8ec26d7
}

static void
imx_set_termios(struct uart_port *port, struct ktermios *termios,
		   struct ktermios *old)
{
	struct imx_port *sport = (struct imx_port *)port;
	unsigned long flags;
	unsigned int ucr2, old_ucr1, old_txrxen, baud, quot;
	unsigned int old_csize = old ? old->c_cflag & CSIZE : CS8;
	unsigned int div, ufcr;
	unsigned long num, denom;
	uint64_t tdiv64;

	/*
	 * If we don't support modem control lines, don't allow
	 * these to be set.
	 */
	if (0) {
		termios->c_cflag &= ~(HUPCL | CRTSCTS | CMSPAR);
		termios->c_cflag |= CLOCAL;
	}

	/*
	 * We only support CS7 and CS8.
	 */
	while ((termios->c_cflag & CSIZE) != CS7 &&
	       (termios->c_cflag & CSIZE) != CS8) {
		termios->c_cflag &= ~CSIZE;
		termios->c_cflag |= old_csize;
		old_csize = CS8;
	}

	if ((termios->c_cflag & CSIZE) == CS8)
		ucr2 = UCR2_WS | UCR2_SRST | UCR2_IRTS;
	else
		ucr2 = UCR2_SRST | UCR2_IRTS;

	if (termios->c_cflag & CRTSCTS) {
		if (sport->have_rtscts) {
			ucr2 &= ~UCR2_IRTS;
			ucr2 |= UCR2_CTSC;

			/* Can we enable the DMA support? */
			if (is_imx6q_uart(sport) && !uart_console(port)
				&& !sport->dma_is_inited)
				imx_uart_dma_init(sport);
		} else {
			termios->c_cflag &= ~CRTSCTS;
		}
	}

	if (termios->c_cflag & CSTOPB)
		ucr2 |= UCR2_STPB;
	if (termios->c_cflag & PARENB) {
		ucr2 |= UCR2_PREN;
		if (termios->c_cflag & PARODD)
			ucr2 |= UCR2_PROE;
	}

	del_timer_sync(&sport->timer);

	/*
	 * Ask the core to calculate the divisor for us.
	 */
	baud = uart_get_baud_rate(port, termios, old, 50, port->uartclk / 16);
	quot = uart_get_divisor(port, baud);

	spin_lock_irqsave(&sport->port.lock, flags);

	sport->port.read_status_mask = 0;
	if (termios->c_iflag & INPCK)
		sport->port.read_status_mask |= (URXD_FRMERR | URXD_PRERR);
	if (termios->c_iflag & (BRKINT | PARMRK))
		sport->port.read_status_mask |= URXD_BRK;

	/*
	 * Characters to ignore
	 */
	sport->port.ignore_status_mask = 0;
	if (termios->c_iflag & IGNPAR)
		sport->port.ignore_status_mask |= URXD_PRERR;
	if (termios->c_iflag & IGNBRK) {
		sport->port.ignore_status_mask |= URXD_BRK;
		/*
		 * If we're ignoring parity and break indicators,
		 * ignore overruns too (for real raw support).
		 */
		if (termios->c_iflag & IGNPAR)
			sport->port.ignore_status_mask |= URXD_OVRRUN;
	}

	/*
	 * Update the per-port timeout.
	 */
	uart_update_timeout(port, termios->c_cflag, baud);

	/*
	 * disable interrupts and drain transmitter
	 */
	old_ucr1 = readl(sport->port.membase + UCR1);
	writel(old_ucr1 & ~(UCR1_TXMPTYEN | UCR1_RRDYEN | UCR1_RTSDEN),
			sport->port.membase + UCR1);

	while (!(readl(sport->port.membase + USR2) & USR2_TXDC))
		barrier();

	/* then, disable everything */
	old_txrxen = readl(sport->port.membase + UCR2);
	writel(old_txrxen & ~(UCR2_TXEN | UCR2_RXEN),
			sport->port.membase + UCR2);
	old_txrxen &= (UCR2_TXEN | UCR2_RXEN);

	if (USE_IRDA(sport)) {
		/*
		 * use maximum available submodule frequency to
		 * avoid missing short pulses due to low sampling rate
		 */
		div = 1;
	} else {
		/* custom-baudrate handling */
		div = sport->port.uartclk / (baud * 16);
		if (baud == 38400 && quot != div)
			baud = sport->port.uartclk / (quot * 16);

		div = sport->port.uartclk / (baud * 16);
		if (div > 7)
			div = 7;
		if (!div)
			div = 1;
	}

	rational_best_approximation(16 * div * baud, sport->port.uartclk,
		1 << 16, 1 << 16, &num, &denom);

	tdiv64 = sport->port.uartclk;
	tdiv64 *= num;
	do_div(tdiv64, denom * 16 * div);
	tty_termios_encode_baud_rate(termios,
				(speed_t)tdiv64, (speed_t)tdiv64);

	num -= 1;
	denom -= 1;

	ufcr = readl(sport->port.membase + UFCR);
	ufcr = (ufcr & (~UFCR_RFDIV)) | UFCR_RFDIV_REG(div);
	if (sport->dte_mode)
		ufcr |= UFCR_DCEDTE;
	writel(ufcr, sport->port.membase + UFCR);

	writel(num, sport->port.membase + UBIR);
	writel(denom, sport->port.membase + UBMR);

	if (!is_imx1_uart(sport))
		writel(sport->port.uartclk / div / 1000,
				sport->port.membase + IMX21_ONEMS);

	writel(old_ucr1, sport->port.membase + UCR1);

	/* set the parity, stop bits and data size */
	writel(ucr2 | old_txrxen, sport->port.membase + UCR2);

	if (UART_ENABLE_MS(&sport->port, termios->c_cflag))
		imx_enable_ms(&sport->port);

	if (sport->dma_is_inited && !sport->dma_is_enabled)
		imx_enable_dma(sport);
	spin_unlock_irqrestore(&sport->port.lock, flags);
}

static const char *imx_type(struct uart_port *port)
{
	struct imx_port *sport = (struct imx_port *)port;

	return sport->port.type == PORT_IMX ? "IMX" : NULL;
}

/*
 * Release the memory region(s) being used by 'port'.
 */
static void imx_release_port(struct uart_port *port)
{
	struct platform_device *pdev = to_platform_device(port->dev);
	struct resource *mmres;

	mmres = platform_get_resource(pdev, IORESOURCE_MEM, 0);
	release_mem_region(mmres->start, resource_size(mmres));
}

/*
 * Request the memory region(s) being used by 'port'.
 */
static int imx_request_port(struct uart_port *port)
{
	struct platform_device *pdev = to_platform_device(port->dev);
	struct resource *mmres;
	void *ret;

	mmres = platform_get_resource(pdev, IORESOURCE_MEM, 0);
	if (!mmres)
		return -ENODEV;

	ret = request_mem_region(mmres->start, resource_size(mmres), "imx-uart");

	return  ret ? 0 : -EBUSY;
}

/*
 * Configure/autoconfigure the port.
 */
static void imx_config_port(struct uart_port *port, int flags)
{
	struct imx_port *sport = (struct imx_port *)port;

	if (flags & UART_CONFIG_TYPE &&
	    imx_request_port(&sport->port) == 0)
		sport->port.type = PORT_IMX;
}

/*
 * Verify the new serial_struct (for TIOCSSERIAL).
 * The only change we allow are to the flags and type, and
 * even then only between PORT_IMX and PORT_UNKNOWN
 */
static int
imx_verify_port(struct uart_port *port, struct serial_struct *ser)
{
	struct imx_port *sport = (struct imx_port *)port;
	int ret = 0;

	if (ser->type != PORT_UNKNOWN && ser->type != PORT_IMX)
		ret = -EINVAL;
	if (sport->port.irq != ser->irq)
		ret = -EINVAL;
	if (ser->io_type != UPIO_MEM)
		ret = -EINVAL;
	if (sport->port.uartclk / 16 != ser->baud_base)
		ret = -EINVAL;
	if (sport->port.mapbase != (unsigned long)ser->iomem_base)
		ret = -EINVAL;
	if (sport->port.iobase != ser->port)
		ret = -EINVAL;
	if (ser->hub6 != 0)
		ret = -EINVAL;
	return ret;
}

#if defined(CONFIG_CONSOLE_POLL)
static int imx_poll_get_char(struct uart_port *port)
{
	struct imx_port_ucrs old_ucr;
	unsigned int status;
	unsigned char c;

	/* save control registers */
	imx_port_ucrs_save(port, &old_ucr);

	/* disable interrupts */
	writel(UCR1_UARTEN, port->membase + UCR1);
	writel(old_ucr.ucr2 & ~(UCR2_ATEN | UCR2_RTSEN | UCR2_ESCI),
	       port->membase + UCR2);
	writel(old_ucr.ucr3 & ~(UCR3_DCD | UCR3_RI | UCR3_DTREN),
	       port->membase + UCR3);

	/* poll */
	do {
		status = readl(port->membase + USR2);
	} while (~status & USR2_RDR);

	/* read */
	c = readl(port->membase + URXD0);

	/* restore control registers */
	imx_port_ucrs_restore(port, &old_ucr);

	return c;
}

static void imx_poll_put_char(struct uart_port *port, unsigned char c)
{
	struct imx_port_ucrs old_ucr;
	unsigned int status;

	/* save control registers */
	imx_port_ucrs_save(port, &old_ucr);

	/* disable interrupts */
	writel(UCR1_UARTEN, port->membase + UCR1);
	writel(old_ucr.ucr2 & ~(UCR2_ATEN | UCR2_RTSEN | UCR2_ESCI),
	       port->membase + UCR2);
	writel(old_ucr.ucr3 & ~(UCR3_DCD | UCR3_RI | UCR3_DTREN),
	       port->membase + UCR3);

	/* drain */
	do {
		status = readl(port->membase + USR1);
	} while (~status & USR1_TRDY);

	/* write */
	writel(c, port->membase + URTX0);

	/* flush */
	do {
		status = readl(port->membase + USR2);
	} while (~status & USR2_TXDC);

	/* restore control registers */
	imx_port_ucrs_restore(port, &old_ucr);
}
#endif

static struct uart_ops imx_pops = {
	.tx_empty	= imx_tx_empty,
	.set_mctrl	= imx_set_mctrl,
	.get_mctrl	= imx_get_mctrl,
	.stop_tx	= imx_stop_tx,
	.start_tx	= imx_start_tx,
	.stop_rx	= imx_stop_rx,
	.enable_ms	= imx_enable_ms,
	.break_ctl	= imx_break_ctl,
	.startup	= imx_startup,
	.shutdown	= imx_shutdown,
	.flush_buffer	= imx_flush_buffer,
	.set_termios	= imx_set_termios,
	.type		= imx_type,
	.release_port	= imx_release_port,
	.request_port	= imx_request_port,
	.config_port	= imx_config_port,
	.verify_port	= imx_verify_port,
#if defined(CONFIG_CONSOLE_POLL)
	.poll_get_char  = imx_poll_get_char,
	.poll_put_char  = imx_poll_put_char,
#endif
};

static struct imx_port *imx_ports[UART_NR];

#ifdef CONFIG_SERIAL_IMX_CONSOLE
static void imx_console_putchar(struct uart_port *port, int ch)
{
	struct imx_port *sport = (struct imx_port *)port;

	while (readl(sport->port.membase + uts_reg(sport)) & UTS_TXFULL)
		barrier();

	writel(ch, sport->port.membase + URTX0);
}

/*
 * Interrupts are disabled on entering
 */
static void
imx_console_write(struct console *co, const char *s, unsigned int count)
{
	struct imx_port *sport = imx_ports[co->index];
	struct imx_port_ucrs old_ucr;
	unsigned int ucr1;
	unsigned long flags = 0;
	int locked = 1;
	int retval;

	retval = clk_enable(sport->clk_per);
	if (retval)
		return;
	retval = clk_enable(sport->clk_ipg);
	if (retval) {
		clk_disable(sport->clk_per);
		return;
	}

	if (sport->port.sysrq)
		locked = 0;
	else if (oops_in_progress)
		locked = spin_trylock_irqsave(&sport->port.lock, flags);
	else
		spin_lock_irqsave(&sport->port.lock, flags);

	/*
	 *	First, save UCR1/2/3 and then disable interrupts
	 */
	imx_port_ucrs_save(&sport->port, &old_ucr);
	ucr1 = old_ucr.ucr1;

	if (is_imx1_uart(sport))
		ucr1 |= IMX1_UCR1_UARTCLKEN;
	ucr1 |= UCR1_UARTEN;
	ucr1 &= ~(UCR1_TXMPTYEN | UCR1_RRDYEN | UCR1_RTSDEN);

	writel(ucr1, sport->port.membase + UCR1);

	writel(old_ucr.ucr2 | UCR2_TXEN, sport->port.membase + UCR2);

	uart_console_write(&sport->port, s, count, imx_console_putchar);

	/*
	 *	Finally, wait for transmitter to become empty
	 *	and restore UCR1/2/3
	 */
	while (!(readl(sport->port.membase + USR2) & USR2_TXDC));

	imx_port_ucrs_restore(&sport->port, &old_ucr);

	if (locked)
		spin_unlock_irqrestore(&sport->port.lock, flags);

	clk_disable(sport->clk_ipg);
	clk_disable(sport->clk_per);
}

/*
 * If the port was already initialised (eg, by a boot loader),
 * try to determine the current setup.
 */
static void __init
imx_console_get_options(struct imx_port *sport, int *baud,
			   int *parity, int *bits)
{

	if (readl(sport->port.membase + UCR1) & UCR1_UARTEN) {
		/* ok, the port was enabled */
		unsigned int ucr2, ubir, ubmr, uartclk;
		unsigned int baud_raw;
		unsigned int ucfr_rfdiv;

		ucr2 = readl(sport->port.membase + UCR2);

		*parity = 'n';
		if (ucr2 & UCR2_PREN) {
			if (ucr2 & UCR2_PROE)
				*parity = 'o';
			else
				*parity = 'e';
		}

		if (ucr2 & UCR2_WS)
			*bits = 8;
		else
			*bits = 7;

		ubir = readl(sport->port.membase + UBIR) & 0xffff;
		ubmr = readl(sport->port.membase + UBMR) & 0xffff;

		ucfr_rfdiv = (readl(sport->port.membase + UFCR) & UFCR_RFDIV) >> 7;
		if (ucfr_rfdiv == 6)
			ucfr_rfdiv = 7;
		else
			ucfr_rfdiv = 6 - ucfr_rfdiv;

		uartclk = clk_get_rate(sport->clk_per);
		uartclk /= ucfr_rfdiv;

		{	/*
			 * The next code provides exact computation of
			 *   baud_raw = round(((uartclk/16) * (ubir + 1)) / (ubmr + 1))
			 * without need of float support or long long division,
			 * which would be required to prevent 32bit arithmetic overflow
			 */
			unsigned int mul = ubir + 1;
			unsigned int div = 16 * (ubmr + 1);
			unsigned int rem = uartclk % div;

			baud_raw = (uartclk / div) * mul;
			baud_raw += (rem * mul + div / 2) / div;
			*baud = (baud_raw + 50) / 100 * 100;
		}

		if (*baud != baud_raw)
			pr_info("Console IMX rounded baud rate from %d to %d\n",
				baud_raw, *baud);
	}
}

static int __init
imx_console_setup(struct console *co, char *options)
{
	struct imx_port *sport;
	int baud = 9600;
	int bits = 8;
	int parity = 'n';
	int flow = 'n';
	int retval;

	/*
	 * Check whether an invalid uart number has been specified, and
	 * if so, search for the first available port that does have
	 * console support.
	 */
	if (co->index == -1 || co->index >= ARRAY_SIZE(imx_ports))
		co->index = 0;
	sport = imx_ports[co->index];
	if (sport == NULL)
		return -ENODEV;

	/* For setting the registers, we only need to enable the ipg clock. */
	retval = clk_prepare_enable(sport->clk_ipg);
	if (retval)
		goto error_console;

	if (options)
		uart_parse_options(options, &baud, &parity, &bits, &flow);
	else
		imx_console_get_options(sport, &baud, &parity, &bits);

	imx_setup_ufcr(sport, 0);

	retval = uart_set_options(&sport->port, co, baud, parity, bits, flow);

	clk_disable(sport->clk_ipg);
	if (retval) {
		clk_unprepare(sport->clk_ipg);
		goto error_console;
	}

	retval = clk_prepare(sport->clk_per);
	if (retval)
		clk_disable_unprepare(sport->clk_ipg);

error_console:
	return retval;
}

static struct uart_driver imx_reg;
static struct console imx_console = {
	.name		= DEV_NAME,
	.write		= imx_console_write,
	.device		= uart_console_device,
	.setup		= imx_console_setup,
	.flags		= CON_PRINTBUFFER,
	.index		= -1,
	.data		= &imx_reg,
};

#define IMX_CONSOLE	&imx_console
#else
#define IMX_CONSOLE	NULL
#endif

static struct uart_driver imx_reg = {
	.owner          = THIS_MODULE,
	.driver_name    = DRIVER_NAME,
	.dev_name       = DEV_NAME,
	.major          = SERIAL_IMX_MAJOR,
	.minor          = MINOR_START,
	.nr             = ARRAY_SIZE(imx_ports),
	.cons           = IMX_CONSOLE,
};

static int serial_imx_suspend(struct platform_device *dev, pm_message_t state)
{
	struct imx_port *sport = platform_get_drvdata(dev);
	unsigned int val;

	/* enable wakeup from i.MX UART */
	val = readl(sport->port.membase + UCR3);
	val |= UCR3_AWAKEN;
	writel(val, sport->port.membase + UCR3);

	uart_suspend_port(&imx_reg, &sport->port);

	return 0;
}

static int serial_imx_resume(struct platform_device *dev)
{
	struct imx_port *sport = platform_get_drvdata(dev);
	unsigned int val;

	/* disable wakeup from i.MX UART */
	val = readl(sport->port.membase + UCR3);
	val &= ~UCR3_AWAKEN;
	writel(val, sport->port.membase + UCR3);

	uart_resume_port(&imx_reg, &sport->port);

	return 0;
}

#ifdef CONFIG_OF
/*
 * This function returns 1 iff pdev isn't a device instatiated by dt, 0 iff it
 * could successfully get all information from dt or a negative errno.
 */
static int serial_imx_probe_dt(struct imx_port *sport,
		struct platform_device *pdev)
{
	struct device_node *np = pdev->dev.of_node;
	const struct of_device_id *of_id =
			of_match_device(imx_uart_dt_ids, &pdev->dev);
	int ret;

	if (!np)
		/* no device tree device */
		return 1;

	ret = of_alias_get_id(np, "serial");
	if (ret < 0) {
		dev_err(&pdev->dev, "failed to get alias id, errno %d\n", ret);
		return ret;
	}
	sport->port.line = ret;

	if (of_get_property(np, "fsl,uart-has-rtscts", NULL))
		sport->have_rtscts = 1;

	if (of_get_property(np, "fsl,irda-mode", NULL))
		sport->use_irda = 1;

	if (of_get_property(np, "fsl,dte-mode", NULL))
		sport->dte_mode = 1;

	sport->devdata = of_id->data;

	return 0;
}
#else
static inline int serial_imx_probe_dt(struct imx_port *sport,
		struct platform_device *pdev)
{
	return 1;
}
#endif

static void serial_imx_probe_pdata(struct imx_port *sport,
		struct platform_device *pdev)
{
	struct imxuart_platform_data *pdata = dev_get_platdata(&pdev->dev);

	sport->port.line = pdev->id;
	sport->devdata = (struct imx_uart_data	*) pdev->id_entry->driver_data;

	if (!pdata)
		return;

	if (pdata->flags & IMXUART_HAVE_RTSCTS)
		sport->have_rtscts = 1;

	if (pdata->flags & IMXUART_IRDA)
		sport->use_irda = 1;
}

static int serial_imx_probe(struct platform_device *pdev)
{
	struct imx_port *sport;
	struct imxuart_platform_data *pdata;
	void __iomem *base;
	int ret = 0;
	struct resource *res;

	sport = devm_kzalloc(&pdev->dev, sizeof(*sport), GFP_KERNEL);
	if (!sport)
		return -ENOMEM;

	ret = serial_imx_probe_dt(sport, pdev);
	if (ret > 0)
		serial_imx_probe_pdata(sport, pdev);
	else if (ret < 0)
		return ret;

	res = platform_get_resource(pdev, IORESOURCE_MEM, 0);
	if (!res)
		return -ENODEV;

	base = devm_ioremap(&pdev->dev, res->start, PAGE_SIZE);
	if (!base)
		return -ENOMEM;

	sport->port.dev = &pdev->dev;
	sport->port.mapbase = res->start;
	sport->port.membase = base;
	sport->port.type = PORT_IMX,
	sport->port.iotype = UPIO_MEM;
	sport->port.irq = platform_get_irq(pdev, 0);
	sport->rxirq = platform_get_irq(pdev, 0);
	sport->txirq = platform_get_irq(pdev, 1);
	sport->rtsirq = platform_get_irq(pdev, 2);
	sport->port.fifosize = 32;
	sport->port.ops = &imx_pops;
	sport->port.flags = UPF_BOOT_AUTOCONF;
	init_timer(&sport->timer);
	sport->timer.function = imx_timeout;
	sport->timer.data     = (unsigned long)sport;

	sport->clk_ipg = devm_clk_get(&pdev->dev, "ipg");
	if (IS_ERR(sport->clk_ipg)) {
		ret = PTR_ERR(sport->clk_ipg);
		dev_err(&pdev->dev, "failed to get ipg clk: %d\n", ret);
		return ret;
	}

	sport->clk_per = devm_clk_get(&pdev->dev, "per");
	if (IS_ERR(sport->clk_per)) {
		ret = PTR_ERR(sport->clk_per);
		dev_err(&pdev->dev, "failed to get per clk: %d\n", ret);
		return ret;
	}

	sport->port.uartclk = clk_get_rate(sport->clk_per);

	imx_ports[sport->port.line] = sport;

	pdata = dev_get_platdata(&pdev->dev);
	if (pdata && pdata->init) {
		ret = pdata->init(pdev);
		if (ret)
			return ret;
	}

	ret = uart_add_one_port(&imx_reg, &sport->port);
	if (ret)
		goto deinit;
	platform_set_drvdata(pdev, sport);

	return 0;
deinit:
	if (pdata && pdata->exit)
		pdata->exit(pdev);
	return ret;
}

static int serial_imx_remove(struct platform_device *pdev)
{
	struct imxuart_platform_data *pdata;
	struct imx_port *sport = platform_get_drvdata(pdev);

	pdata = dev_get_platdata(&pdev->dev);

	uart_remove_one_port(&imx_reg, &sport->port);

	if (pdata && pdata->exit)
		pdata->exit(pdev);

	return 0;
}

static struct platform_driver serial_imx_driver = {
	.probe		= serial_imx_probe,
	.remove		= serial_imx_remove,

	.suspend	= serial_imx_suspend,
	.resume		= serial_imx_resume,
	.id_table	= imx_uart_devtype,
	.driver		= {
		.name	= "imx-uart",
		.owner	= THIS_MODULE,
		.of_match_table = imx_uart_dt_ids,
	},
};

static int __init imx_serial_init(void)
{
	int ret;

	pr_info("Serial: IMX driver\n");

	ret = uart_register_driver(&imx_reg);
	if (ret)
		return ret;

	ret = platform_driver_register(&serial_imx_driver);
	if (ret != 0)
		uart_unregister_driver(&imx_reg);

	return ret;
}

static void __exit imx_serial_exit(void)
{
	platform_driver_unregister(&serial_imx_driver);
	uart_unregister_driver(&imx_reg);
}

module_init(imx_serial_init);
module_exit(imx_serial_exit);

MODULE_AUTHOR("Sascha Hauer");
MODULE_DESCRIPTION("IMX generic serial port driver");
MODULE_LICENSE("GPL");
MODULE_ALIAS("platform:imx-uart");<|MERGE_RESOLUTION|>--- conflicted
+++ resolved
@@ -223,12 +223,7 @@
 	struct dma_chan		*dma_chan_rx, *dma_chan_tx;
 	struct scatterlist	rx_sgl, tx_sgl[2];
 	void			*rx_buf;
-<<<<<<< HEAD
-	unsigned int		rx_bytes, tx_bytes;
-	struct work_struct	tsk_dma_rx, tsk_dma_tx;
-=======
 	unsigned int		tx_bytes;
->>>>>>> d8ec26d7
 	unsigned int		dma_tx_nents;
 	wait_queue_head_t	dma_wait;
 };
@@ -509,43 +504,16 @@
 		dev_dbg(sport->port.dev, "exit in %s.\n", __func__);
 		return;
 	}
-<<<<<<< HEAD
-
-	schedule_work(&sport->tsk_dma_tx);
-}
-
-static void dma_tx_work(struct work_struct *w)
-{
-	struct imx_port *sport = container_of(w, struct imx_port, tsk_dma_tx);
-=======
 }
 
 static void imx_dma_tx(struct imx_port *sport)
 {
->>>>>>> d8ec26d7
 	struct circ_buf *xmit = &sport->port.state->xmit;
 	struct scatterlist *sgl = sport->tx_sgl;
 	struct dma_async_tx_descriptor *desc;
 	struct dma_chan	*chan = sport->dma_chan_tx;
 	struct device *dev = sport->port.dev;
 	enum dma_status status;
-<<<<<<< HEAD
-	unsigned long flags;
-	int ret;
-
-	status = chan->device->device_tx_status(chan, (dma_cookie_t)0, NULL);
-	if (DMA_IN_PROGRESS == status)
-		return;
-
-	spin_lock_irqsave(&sport->port.lock, flags);
-	sport->tx_bytes = uart_circ_chars_pending(xmit);
-	if (sport->tx_bytes == 0) {
-		spin_unlock_irqrestore(&sport->port.lock, flags);
-		return;
-	}
-
-	if (xmit->tail > xmit->head) {
-=======
 	int ret;
 
 	status = dmaengine_tx_status(chan, (dma_cookie_t)0, NULL);
@@ -555,7 +523,6 @@
 	sport->tx_bytes = uart_circ_chars_pending(xmit);
 
 	if (xmit->tail > xmit->head && xmit->head > 0) {
->>>>>>> d8ec26d7
 		sport->dma_tx_nents = 2;
 		sg_init_table(sgl, 2);
 		sg_set_buf(sgl, xmit->buf + xmit->tail,
@@ -565,10 +532,6 @@
 		sport->dma_tx_nents = 1;
 		sg_init_one(sgl, xmit->buf + xmit->tail, sport->tx_bytes);
 	}
-<<<<<<< HEAD
-	spin_unlock_irqrestore(&sport->port.lock, flags);
-=======
->>>>>>> d8ec26d7
 
 	ret = dma_map_sg(dev, sgl, sport->dma_tx_nents, DMA_TO_DEVICE);
 	if (ret == 0) {
@@ -635,15 +598,7 @@
 	}
 
 	if (sport->dma_is_enabled) {
-<<<<<<< HEAD
-		/*
-		 * We may in the interrupt context, so arise a work_struct to
-		 * do the real job.
-		 */
-		schedule_work(&sport->tsk_dma_tx);
-=======
 		imx_dma_tx(sport);
->>>>>>> d8ec26d7
 		return;
 	}
 
@@ -762,10 +717,7 @@
 	return IRQ_HANDLED;
 }
 
-<<<<<<< HEAD
-=======
 static int start_rx_dma(struct imx_port *sport);
->>>>>>> d8ec26d7
 /*
  * If the RXFIFO is filled with some data, and then we
  * arise a DMA operation to receive them.
@@ -784,11 +736,7 @@
 		writel(temp, sport->port.membase + UCR1);
 
 		/* tell the DMA to receive the data. */
-<<<<<<< HEAD
-		schedule_work(&sport->tsk_dma_rx);
-=======
 		start_rx_dma(sport);
->>>>>>> d8ec26d7
 	}
 }
 
@@ -910,25 +858,6 @@
 }
 
 #define RX_BUF_SIZE	(PAGE_SIZE)
-<<<<<<< HEAD
-static int start_rx_dma(struct imx_port *sport);
-static void dma_rx_work(struct work_struct *w)
-{
-	struct imx_port *sport = container_of(w, struct imx_port, tsk_dma_rx);
-	struct tty_port *port = &sport->port.state->port;
-
-	if (sport->rx_bytes) {
-		tty_insert_flip_string(port, sport->rx_buf, sport->rx_bytes);
-		tty_flip_buffer_push(port);
-		sport->rx_bytes = 0;
-	}
-
-	if (sport->dma_is_rxing)
-		start_rx_dma(sport);
-}
-
-=======
->>>>>>> d8ec26d7
 static void imx_rx_dma_done(struct imx_port *sport)
 {
 	unsigned long temp;
@@ -960,10 +889,7 @@
 	struct imx_port *sport = data;
 	struct dma_chan	*chan = sport->dma_chan_rx;
 	struct scatterlist *sgl = &sport->rx_sgl;
-<<<<<<< HEAD
-=======
 	struct tty_port *port = &sport->port.state->port;
->>>>>>> d8ec26d7
 	struct dma_tx_state state;
 	enum dma_status status;
 	unsigned int count;
@@ -971,24 +897,15 @@
 	/* unmap it first */
 	dma_unmap_sg(sport->port.dev, sgl, 1, DMA_FROM_DEVICE);
 
-<<<<<<< HEAD
-	status = chan->device->device_tx_status(chan, (dma_cookie_t)0, &state);
-=======
 	status = dmaengine_tx_status(chan, (dma_cookie_t)0, &state);
->>>>>>> d8ec26d7
 	count = RX_BUF_SIZE - state.residue;
 	dev_dbg(sport->port.dev, "We get %d bytes.\n", count);
 
 	if (count) {
-<<<<<<< HEAD
-		sport->rx_bytes = count;
-		schedule_work(&sport->tsk_dma_rx);
-=======
 		tty_insert_flip_string(port, sport->rx_buf, count);
 		tty_flip_buffer_push(port);
 
 		start_rx_dma(sport);
->>>>>>> d8ec26d7
 	} else
 		imx_rx_dma_done(sport);
 }
@@ -1070,10 +987,6 @@
 		ret = -ENOMEM;
 		goto err;
 	}
-<<<<<<< HEAD
-	sport->rx_bytes = 0;
-=======
->>>>>>> d8ec26d7
 
 	/* Prepare for TX : */
 	sport->dma_chan_tx = dma_request_slave_channel(dev, "tx");
@@ -1104,15 +1017,7 @@
 static void imx_enable_dma(struct imx_port *sport)
 {
 	unsigned long temp;
-<<<<<<< HEAD
-	struct tty_port *port = &sport->port.state->port;
-
-	port->low_latency = 1;
-	INIT_WORK(&sport->tsk_dma_tx, dma_tx_work);
-	INIT_WORK(&sport->tsk_dma_rx, dma_rx_work);
-=======
-
->>>>>>> d8ec26d7
+
 	init_waitqueue_head(&sport->dma_wait);
 
 	/* set UCR1 */
@@ -1133,10 +1038,6 @@
 static void imx_disable_dma(struct imx_port *sport)
 {
 	unsigned long temp;
-<<<<<<< HEAD
-	struct tty_port *port = &sport->port.state->port;
-=======
->>>>>>> d8ec26d7
 
 	/* clear UCR1 */
 	temp = readl(sport->port.membase + UCR1);
@@ -1154,10 +1055,6 @@
 	writel(temp, sport->port.membase + UCR4);
 
 	sport->dma_is_enabled = 0;
-<<<<<<< HEAD
-	port->low_latency = 0;
-=======
->>>>>>> d8ec26d7
 }
 
 /* half the RX buffer size */
@@ -1377,8 +1274,6 @@
 
 	clk_disable_unprepare(sport->clk_per);
 	clk_disable_unprepare(sport->clk_ipg);
-<<<<<<< HEAD
-=======
 }
 
 static void imx_flush_buffer(struct uart_port *port)
@@ -1389,7 +1284,6 @@
 		sport->tx_bytes = 0;
 		dmaengine_terminate_all(sport->dma_chan_tx);
 	}
->>>>>>> d8ec26d7
 }
 
 static void
