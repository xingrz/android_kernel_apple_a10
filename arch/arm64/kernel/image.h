--- conflicted
+++ resolved
@@ -68,15 +68,12 @@
 #ifdef CONFIG_EFI
 
 /*
-<<<<<<< HEAD
-=======
  * Use ABSOLUTE() to avoid ld.lld treating this as a relative symbol:
  * https://github.com/ClangBuiltLinux/linux/issues/561
  */
 __efistub_stext_offset = ABSOLUTE(stext - _text);
 
 /*
->>>>>>> 0ecfebd2
  * The EFI stub has its own symbol namespace prefixed by __efistub_, to
  * isolate it from the kernel proper. The following symbols are legally
  * accessed by the stub, so provide some aliases to make them accessible.
