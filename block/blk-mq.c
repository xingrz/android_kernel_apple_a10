/*
 * Block multiqueue core code
 *
 * Copyright (C) 2013-2014 Jens Axboe
 * Copyright (C) 2013-2014 Christoph Hellwig
 */
#include <linux/kernel.h>
#include <linux/module.h>
#include <linux/backing-dev.h>
#include <linux/bio.h>
#include <linux/blkdev.h>
#include <linux/kmemleak.h>
#include <linux/mm.h>
#include <linux/init.h>
#include <linux/slab.h>
#include <linux/workqueue.h>
#include <linux/smp.h>
#include <linux/llist.h>
#include <linux/list_sort.h>
#include <linux/cpu.h>
#include <linux/cache.h>
#include <linux/sched/sysctl.h>
#include <linux/sched/topology.h>
#include <linux/sched/signal.h>
#include <linux/delay.h>
#include <linux/crash_dump.h>
#include <linux/prefetch.h>

#include <trace/events/block.h>

#include <linux/blk-mq.h>
#include "blk.h"
#include "blk-mq.h"
#include "blk-mq-tag.h"
#include "blk-stat.h"
#include "blk-wbt.h"
#include "blk-mq-sched.h"

static DEFINE_MUTEX(all_q_mutex);
static LIST_HEAD(all_q_list);

/*
 * Check if any of the ctx's have pending work in this hardware queue
 */
bool blk_mq_hctx_has_pending(struct blk_mq_hw_ctx *hctx)
{
	return sbitmap_any_bit_set(&hctx->ctx_map) ||
			!list_empty_careful(&hctx->dispatch) ||
			blk_mq_sched_has_work(hctx);
}

/*
 * Mark this ctx as having pending work in this hardware queue
 */
static void blk_mq_hctx_mark_pending(struct blk_mq_hw_ctx *hctx,
				     struct blk_mq_ctx *ctx)
{
	if (!sbitmap_test_bit(&hctx->ctx_map, ctx->index_hw))
		sbitmap_set_bit(&hctx->ctx_map, ctx->index_hw);
}

static void blk_mq_hctx_clear_pending(struct blk_mq_hw_ctx *hctx,
				      struct blk_mq_ctx *ctx)
{
	sbitmap_clear_bit(&hctx->ctx_map, ctx->index_hw);
}

void blk_mq_freeze_queue_start(struct request_queue *q)
{
	int freeze_depth;

	freeze_depth = atomic_inc_return(&q->mq_freeze_depth);
	if (freeze_depth == 1) {
		percpu_ref_kill(&q->q_usage_counter);
		blk_mq_run_hw_queues(q, false);
	}
}
EXPORT_SYMBOL_GPL(blk_mq_freeze_queue_start);

void blk_mq_freeze_queue_wait(struct request_queue *q)
{
	wait_event(q->mq_freeze_wq, percpu_ref_is_zero(&q->q_usage_counter));
}
EXPORT_SYMBOL_GPL(blk_mq_freeze_queue_wait);

int blk_mq_freeze_queue_wait_timeout(struct request_queue *q,
				     unsigned long timeout)
{
	return wait_event_timeout(q->mq_freeze_wq,
					percpu_ref_is_zero(&q->q_usage_counter),
					timeout);
}
EXPORT_SYMBOL_GPL(blk_mq_freeze_queue_wait_timeout);

/*
 * Guarantee no request is in use, so we can change any data structure of
 * the queue afterward.
 */
void blk_freeze_queue(struct request_queue *q)
{
	/*
	 * In the !blk_mq case we are only calling this to kill the
	 * q_usage_counter, otherwise this increases the freeze depth
	 * and waits for it to return to zero.  For this reason there is
	 * no blk_unfreeze_queue(), and blk_freeze_queue() is not
	 * exported to drivers as the only user for unfreeze is blk_mq.
	 */
	blk_mq_freeze_queue_start(q);
	blk_mq_freeze_queue_wait(q);
}

void blk_mq_freeze_queue(struct request_queue *q)
{
	/*
	 * ...just an alias to keep freeze and unfreeze actions balanced
	 * in the blk_mq_* namespace
	 */
	blk_freeze_queue(q);
}
EXPORT_SYMBOL_GPL(blk_mq_freeze_queue);

void blk_mq_unfreeze_queue(struct request_queue *q)
{
	int freeze_depth;

	freeze_depth = atomic_dec_return(&q->mq_freeze_depth);
	WARN_ON_ONCE(freeze_depth < 0);
	if (!freeze_depth) {
		percpu_ref_reinit(&q->q_usage_counter);
		wake_up_all(&q->mq_freeze_wq);
	}
}
EXPORT_SYMBOL_GPL(blk_mq_unfreeze_queue);

/**
 * blk_mq_quiesce_queue() - wait until all ongoing queue_rq calls have finished
 * @q: request queue.
 *
 * Note: this function does not prevent that the struct request end_io()
 * callback function is invoked. Additionally, it is not prevented that
 * new queue_rq() calls occur unless the queue has been stopped first.
 */
void blk_mq_quiesce_queue(struct request_queue *q)
{
	struct blk_mq_hw_ctx *hctx;
	unsigned int i;
	bool rcu = false;

	blk_mq_stop_hw_queues(q);

	queue_for_each_hw_ctx(q, hctx, i) {
		if (hctx->flags & BLK_MQ_F_BLOCKING)
			synchronize_srcu(&hctx->queue_rq_srcu);
		else
			rcu = true;
	}
	if (rcu)
		synchronize_rcu();
}
EXPORT_SYMBOL_GPL(blk_mq_quiesce_queue);

void blk_mq_wake_waiters(struct request_queue *q)
{
	struct blk_mq_hw_ctx *hctx;
	unsigned int i;

	queue_for_each_hw_ctx(q, hctx, i)
		if (blk_mq_hw_queue_mapped(hctx))
			blk_mq_tag_wakeup_all(hctx->tags, true);

	/*
	 * If we are called because the queue has now been marked as
	 * dying, we need to ensure that processes currently waiting on
	 * the queue are notified as well.
	 */
	wake_up_all(&q->mq_freeze_wq);
}

bool blk_mq_can_queue(struct blk_mq_hw_ctx *hctx)
{
	return blk_mq_has_free_tags(hctx->tags);
}
EXPORT_SYMBOL(blk_mq_can_queue);

void blk_mq_rq_ctx_init(struct request_queue *q, struct blk_mq_ctx *ctx,
			struct request *rq, unsigned int op)
{
	INIT_LIST_HEAD(&rq->queuelist);
	/* csd/requeue_work/fifo_time is initialized before use */
	rq->q = q;
	rq->mq_ctx = ctx;
	rq->cmd_flags = op;
	if (blk_queue_io_stat(q))
		rq->rq_flags |= RQF_IO_STAT;
	/* do not touch atomic flags, it needs atomic ops against the timer */
	rq->cpu = -1;
	INIT_HLIST_NODE(&rq->hash);
	RB_CLEAR_NODE(&rq->rb_node);
	rq->rq_disk = NULL;
	rq->part = NULL;
	rq->start_time = jiffies;
#ifdef CONFIG_BLK_CGROUP
	rq->rl = NULL;
	set_start_time_ns(rq);
	rq->io_start_time_ns = 0;
#endif
	rq->nr_phys_segments = 0;
#if defined(CONFIG_BLK_DEV_INTEGRITY)
	rq->nr_integrity_segments = 0;
#endif
	rq->special = NULL;
	/* tag was already set */
	rq->errors = 0;
	rq->extra_len = 0;

	INIT_LIST_HEAD(&rq->timeout_list);
	rq->timeout = 0;

	rq->end_io = NULL;
	rq->end_io_data = NULL;
	rq->next_rq = NULL;

	ctx->rq_dispatched[op_is_sync(op)]++;
}
EXPORT_SYMBOL_GPL(blk_mq_rq_ctx_init);

struct request *__blk_mq_alloc_request(struct blk_mq_alloc_data *data,
				       unsigned int op)
{
	struct request *rq;
	unsigned int tag;

	tag = blk_mq_get_tag(data);
	if (tag != BLK_MQ_TAG_FAIL) {
		struct blk_mq_tags *tags = blk_mq_tags_from_data(data);

		rq = tags->static_rqs[tag];

		if (data->flags & BLK_MQ_REQ_INTERNAL) {
			rq->tag = -1;
			rq->internal_tag = tag;
		} else {
			if (blk_mq_tag_busy(data->hctx)) {
				rq->rq_flags = RQF_MQ_INFLIGHT;
				atomic_inc(&data->hctx->nr_active);
			}
			rq->tag = tag;
			rq->internal_tag = -1;
<<<<<<< HEAD
=======
			data->hctx->tags->rqs[rq->tag] = rq;
>>>>>>> af22a610
		}

		blk_mq_rq_ctx_init(data->q, data->ctx, rq, op);
		return rq;
	}

	return NULL;
}
EXPORT_SYMBOL_GPL(__blk_mq_alloc_request);

struct request *blk_mq_alloc_request(struct request_queue *q, int rw,
		unsigned int flags)
{
	struct blk_mq_alloc_data alloc_data = { .flags = flags };
	struct request *rq;
	int ret;

	ret = blk_queue_enter(q, flags & BLK_MQ_REQ_NOWAIT);
	if (ret)
		return ERR_PTR(ret);

	rq = blk_mq_sched_get_request(q, NULL, rw, &alloc_data);

	blk_mq_put_ctx(alloc_data.ctx);
	blk_queue_exit(q);

	if (!rq)
		return ERR_PTR(-EWOULDBLOCK);

	rq->__data_len = 0;
	rq->__sector = (sector_t) -1;
	rq->bio = rq->biotail = NULL;
	return rq;
}
EXPORT_SYMBOL(blk_mq_alloc_request);

struct request *blk_mq_alloc_request_hctx(struct request_queue *q, int rw,
		unsigned int flags, unsigned int hctx_idx)
{
	struct blk_mq_alloc_data alloc_data = { .flags = flags };
	struct request *rq;
	unsigned int cpu;
	int ret;

	/*
	 * If the tag allocator sleeps we could get an allocation for a
	 * different hardware context.  No need to complicate the low level
	 * allocator for this for the rare use case of a command tied to
	 * a specific queue.
	 */
	if (WARN_ON_ONCE(!(flags & BLK_MQ_REQ_NOWAIT)))
		return ERR_PTR(-EINVAL);

	if (hctx_idx >= q->nr_hw_queues)
		return ERR_PTR(-EIO);

	ret = blk_queue_enter(q, true);
	if (ret)
		return ERR_PTR(ret);

	/*
	 * Check if the hardware context is actually mapped to anything.
	 * If not tell the caller that it should skip this queue.
	 */
	alloc_data.hctx = q->queue_hw_ctx[hctx_idx];
	if (!blk_mq_hw_queue_mapped(alloc_data.hctx)) {
		blk_queue_exit(q);
		return ERR_PTR(-EXDEV);
	}
	cpu = cpumask_first(alloc_data.hctx->cpumask);
	alloc_data.ctx = __blk_mq_get_ctx(q, cpu);

	rq = blk_mq_sched_get_request(q, NULL, rw, &alloc_data);

	blk_mq_put_ctx(alloc_data.ctx);
	blk_queue_exit(q);

	if (!rq)
		return ERR_PTR(-EWOULDBLOCK);

	return rq;
}
EXPORT_SYMBOL_GPL(blk_mq_alloc_request_hctx);

void __blk_mq_finish_request(struct blk_mq_hw_ctx *hctx, struct blk_mq_ctx *ctx,
			     struct request *rq)
{
	const int sched_tag = rq->internal_tag;
	struct request_queue *q = rq->q;

	if (rq->rq_flags & RQF_MQ_INFLIGHT)
		atomic_dec(&hctx->nr_active);

	wbt_done(q->rq_wb, &rq->issue_stat);
	rq->rq_flags = 0;

	clear_bit(REQ_ATOM_STARTED, &rq->atomic_flags);
	clear_bit(REQ_ATOM_POLL_SLEPT, &rq->atomic_flags);
	if (rq->tag != -1)
		blk_mq_put_tag(hctx, hctx->tags, ctx, rq->tag);
	if (sched_tag != -1)
		blk_mq_sched_completed_request(hctx, rq);
	blk_mq_sched_restart_queues(hctx);
	blk_queue_exit(q);
}

static void blk_mq_finish_hctx_request(struct blk_mq_hw_ctx *hctx,
				     struct request *rq)
{
	struct blk_mq_ctx *ctx = rq->mq_ctx;

	ctx->rq_completed[rq_is_sync(rq)]++;
	__blk_mq_finish_request(hctx, ctx, rq);
}

void blk_mq_finish_request(struct request *rq)
{
	blk_mq_finish_hctx_request(blk_mq_map_queue(rq->q, rq->mq_ctx->cpu), rq);
}

void blk_mq_free_request(struct request *rq)
{
	blk_mq_sched_put_request(rq);
}
EXPORT_SYMBOL_GPL(blk_mq_free_request);

inline void __blk_mq_end_request(struct request *rq, int error)
{
	blk_account_io_done(rq);

	if (rq->end_io) {
		wbt_done(rq->q->rq_wb, &rq->issue_stat);
		rq->end_io(rq, error);
	} else {
		if (unlikely(blk_bidi_rq(rq)))
			blk_mq_free_request(rq->next_rq);
		blk_mq_free_request(rq);
	}
}
EXPORT_SYMBOL(__blk_mq_end_request);

void blk_mq_end_request(struct request *rq, int error)
{
	if (blk_update_request(rq, error, blk_rq_bytes(rq)))
		BUG();
	__blk_mq_end_request(rq, error);
}
EXPORT_SYMBOL(blk_mq_end_request);

static void __blk_mq_complete_request_remote(void *data)
{
	struct request *rq = data;

	rq->q->softirq_done_fn(rq);
}

static void blk_mq_ipi_complete_request(struct request *rq)
{
	struct blk_mq_ctx *ctx = rq->mq_ctx;
	bool shared = false;
	int cpu;

	if (!test_bit(QUEUE_FLAG_SAME_COMP, &rq->q->queue_flags)) {
		rq->q->softirq_done_fn(rq);
		return;
	}

	cpu = get_cpu();
	if (!test_bit(QUEUE_FLAG_SAME_FORCE, &rq->q->queue_flags))
		shared = cpus_share_cache(cpu, ctx->cpu);

	if (cpu != ctx->cpu && !shared && cpu_online(ctx->cpu)) {
		rq->csd.func = __blk_mq_complete_request_remote;
		rq->csd.info = rq;
		rq->csd.flags = 0;
		smp_call_function_single_async(ctx->cpu, &rq->csd);
	} else {
		rq->q->softirq_done_fn(rq);
	}
	put_cpu();
}

static void blk_mq_stat_add(struct request *rq)
{
	if (rq->rq_flags & RQF_STATS) {
		/*
		 * We could rq->mq_ctx here, but there's less of a risk
		 * of races if we have the completion event add the stats
		 * to the local software queue.
		 */
		struct blk_mq_ctx *ctx;

		ctx = __blk_mq_get_ctx(rq->q, raw_smp_processor_id());
		blk_stat_add(&ctx->stat[rq_data_dir(rq)], rq);
	}
}

static void __blk_mq_complete_request(struct request *rq)
{
	struct request_queue *q = rq->q;

	blk_mq_stat_add(rq);

	if (!q->softirq_done_fn)
		blk_mq_end_request(rq, rq->errors);
	else
		blk_mq_ipi_complete_request(rq);
}

/**
 * blk_mq_complete_request - end I/O on a request
 * @rq:		the request being processed
 *
 * Description:
 *	Ends all I/O on a request. It does not handle partial completions.
 *	The actual completion happens out-of-order, through a IPI handler.
 **/
void blk_mq_complete_request(struct request *rq, int error)
{
	struct request_queue *q = rq->q;

	if (unlikely(blk_should_fake_timeout(q)))
		return;
	if (!blk_mark_rq_complete(rq)) {
		rq->errors = error;
		__blk_mq_complete_request(rq);
	}
}
EXPORT_SYMBOL(blk_mq_complete_request);

int blk_mq_request_started(struct request *rq)
{
	return test_bit(REQ_ATOM_STARTED, &rq->atomic_flags);
}
EXPORT_SYMBOL_GPL(blk_mq_request_started);

void blk_mq_start_request(struct request *rq)
{
	struct request_queue *q = rq->q;

	blk_mq_sched_started_request(rq);

	trace_block_rq_issue(q, rq);

	if (test_bit(QUEUE_FLAG_STATS, &q->queue_flags)) {
		blk_stat_set_issue_time(&rq->issue_stat);
		rq->rq_flags |= RQF_STATS;
		wbt_issue(q->rq_wb, &rq->issue_stat);
	}

	blk_add_timer(rq);

	/*
	 * Ensure that ->deadline is visible before set the started
	 * flag and clear the completed flag.
	 */
	smp_mb__before_atomic();

	/*
	 * Mark us as started and clear complete. Complete might have been
	 * set if requeue raced with timeout, which then marked it as
	 * complete. So be sure to clear complete again when we start
	 * the request, otherwise we'll ignore the completion event.
	 */
	if (!test_bit(REQ_ATOM_STARTED, &rq->atomic_flags))
		set_bit(REQ_ATOM_STARTED, &rq->atomic_flags);
	if (test_bit(REQ_ATOM_COMPLETE, &rq->atomic_flags))
		clear_bit(REQ_ATOM_COMPLETE, &rq->atomic_flags);

	if (q->dma_drain_size && blk_rq_bytes(rq)) {
		/*
		 * Make sure space for the drain appears.  We know we can do
		 * this because max_hw_segments has been adjusted to be one
		 * fewer than the device can handle.
		 */
		rq->nr_phys_segments++;
	}
}
EXPORT_SYMBOL(blk_mq_start_request);

static void __blk_mq_requeue_request(struct request *rq)
{
	struct request_queue *q = rq->q;

	trace_block_rq_requeue(q, rq);
	wbt_requeue(q->rq_wb, &rq->issue_stat);
	blk_mq_sched_requeue_request(rq);

	if (test_and_clear_bit(REQ_ATOM_STARTED, &rq->atomic_flags)) {
		if (q->dma_drain_size && blk_rq_bytes(rq))
			rq->nr_phys_segments--;
	}
}

void blk_mq_requeue_request(struct request *rq, bool kick_requeue_list)
{
	__blk_mq_requeue_request(rq);

	BUG_ON(blk_queued_rq(rq));
	blk_mq_add_to_requeue_list(rq, true, kick_requeue_list);
}
EXPORT_SYMBOL(blk_mq_requeue_request);

static void blk_mq_requeue_work(struct work_struct *work)
{
	struct request_queue *q =
		container_of(work, struct request_queue, requeue_work.work);
	LIST_HEAD(rq_list);
	struct request *rq, *next;
	unsigned long flags;

	spin_lock_irqsave(&q->requeue_lock, flags);
	list_splice_init(&q->requeue_list, &rq_list);
	spin_unlock_irqrestore(&q->requeue_lock, flags);

	list_for_each_entry_safe(rq, next, &rq_list, queuelist) {
		if (!(rq->rq_flags & RQF_SOFTBARRIER))
			continue;

		rq->rq_flags &= ~RQF_SOFTBARRIER;
		list_del_init(&rq->queuelist);
		blk_mq_sched_insert_request(rq, true, false, false, true);
	}

	while (!list_empty(&rq_list)) {
		rq = list_entry(rq_list.next, struct request, queuelist);
		list_del_init(&rq->queuelist);
		blk_mq_sched_insert_request(rq, false, false, false, true);
	}

	blk_mq_run_hw_queues(q, false);
}

void blk_mq_add_to_requeue_list(struct request *rq, bool at_head,
				bool kick_requeue_list)
{
	struct request_queue *q = rq->q;
	unsigned long flags;

	/*
	 * We abuse this flag that is otherwise used by the I/O scheduler to
	 * request head insertation from the workqueue.
	 */
	BUG_ON(rq->rq_flags & RQF_SOFTBARRIER);

	spin_lock_irqsave(&q->requeue_lock, flags);
	if (at_head) {
		rq->rq_flags |= RQF_SOFTBARRIER;
		list_add(&rq->queuelist, &q->requeue_list);
	} else {
		list_add_tail(&rq->queuelist, &q->requeue_list);
	}
	spin_unlock_irqrestore(&q->requeue_lock, flags);

	if (kick_requeue_list)
		blk_mq_kick_requeue_list(q);
}
EXPORT_SYMBOL(blk_mq_add_to_requeue_list);

void blk_mq_kick_requeue_list(struct request_queue *q)
{
	kblockd_schedule_delayed_work(&q->requeue_work, 0);
}
EXPORT_SYMBOL(blk_mq_kick_requeue_list);

void blk_mq_delay_kick_requeue_list(struct request_queue *q,
				    unsigned long msecs)
{
	kblockd_schedule_delayed_work(&q->requeue_work,
				      msecs_to_jiffies(msecs));
}
EXPORT_SYMBOL(blk_mq_delay_kick_requeue_list);

void blk_mq_abort_requeue_list(struct request_queue *q)
{
	unsigned long flags;
	LIST_HEAD(rq_list);

	spin_lock_irqsave(&q->requeue_lock, flags);
	list_splice_init(&q->requeue_list, &rq_list);
	spin_unlock_irqrestore(&q->requeue_lock, flags);

	while (!list_empty(&rq_list)) {
		struct request *rq;

		rq = list_first_entry(&rq_list, struct request, queuelist);
		list_del_init(&rq->queuelist);
		rq->errors = -EIO;
		blk_mq_end_request(rq, rq->errors);
	}
}
EXPORT_SYMBOL(blk_mq_abort_requeue_list);

struct request *blk_mq_tag_to_rq(struct blk_mq_tags *tags, unsigned int tag)
{
	if (tag < tags->nr_tags) {
		prefetch(tags->rqs[tag]);
		return tags->rqs[tag];
	}

	return NULL;
}
EXPORT_SYMBOL(blk_mq_tag_to_rq);

struct blk_mq_timeout_data {
	unsigned long next;
	unsigned int next_set;
};

void blk_mq_rq_timed_out(struct request *req, bool reserved)
{
	const struct blk_mq_ops *ops = req->q->mq_ops;
	enum blk_eh_timer_return ret = BLK_EH_RESET_TIMER;

	/*
	 * We know that complete is set at this point. If STARTED isn't set
	 * anymore, then the request isn't active and the "timeout" should
	 * just be ignored. This can happen due to the bitflag ordering.
	 * Timeout first checks if STARTED is set, and if it is, assumes
	 * the request is active. But if we race with completion, then
	 * we both flags will get cleared. So check here again, and ignore
	 * a timeout event with a request that isn't active.
	 */
	if (!test_bit(REQ_ATOM_STARTED, &req->atomic_flags))
		return;

	if (ops->timeout)
		ret = ops->timeout(req, reserved);

	switch (ret) {
	case BLK_EH_HANDLED:
		__blk_mq_complete_request(req);
		break;
	case BLK_EH_RESET_TIMER:
		blk_add_timer(req);
		blk_clear_rq_complete(req);
		break;
	case BLK_EH_NOT_HANDLED:
		break;
	default:
		printk(KERN_ERR "block: bad eh return: %d\n", ret);
		break;
	}
}

static void blk_mq_check_expired(struct blk_mq_hw_ctx *hctx,
		struct request *rq, void *priv, bool reserved)
{
	struct blk_mq_timeout_data *data = priv;

	if (!test_bit(REQ_ATOM_STARTED, &rq->atomic_flags)) {
		/*
		 * If a request wasn't started before the queue was
		 * marked dying, kill it here or it'll go unnoticed.
		 */
		if (unlikely(blk_queue_dying(rq->q))) {
			rq->errors = -EIO;
			blk_mq_end_request(rq, rq->errors);
		}
		return;
	}

	if (time_after_eq(jiffies, rq->deadline)) {
		if (!blk_mark_rq_complete(rq))
			blk_mq_rq_timed_out(rq, reserved);
	} else if (!data->next_set || time_after(data->next, rq->deadline)) {
		data->next = rq->deadline;
		data->next_set = 1;
	}
}

static void blk_mq_timeout_work(struct work_struct *work)
{
	struct request_queue *q =
		container_of(work, struct request_queue, timeout_work);
	struct blk_mq_timeout_data data = {
		.next		= 0,
		.next_set	= 0,
	};
	int i;

	/* A deadlock might occur if a request is stuck requiring a
	 * timeout at the same time a queue freeze is waiting
	 * completion, since the timeout code would not be able to
	 * acquire the queue reference here.
	 *
	 * That's why we don't use blk_queue_enter here; instead, we use
	 * percpu_ref_tryget directly, because we need to be able to
	 * obtain a reference even in the short window between the queue
	 * starting to freeze, by dropping the first reference in
	 * blk_mq_freeze_queue_start, and the moment the last request is
	 * consumed, marked by the instant q_usage_counter reaches
	 * zero.
	 */
	if (!percpu_ref_tryget(&q->q_usage_counter))
		return;

	blk_mq_queue_tag_busy_iter(q, blk_mq_check_expired, &data);

	if (data.next_set) {
		data.next = blk_rq_timeout(round_jiffies_up(data.next));
		mod_timer(&q->timeout, data.next);
	} else {
		struct blk_mq_hw_ctx *hctx;

		queue_for_each_hw_ctx(q, hctx, i) {
			/* the hctx may be unmapped, so check it here */
			if (blk_mq_hw_queue_mapped(hctx))
				blk_mq_tag_idle(hctx);
		}
	}
	blk_queue_exit(q);
}

/*
 * Reverse check our software queue for entries that we could potentially
 * merge with. Currently includes a hand-wavy stop count of 8, to not spend
 * too much time checking for merges.
 */
static bool blk_mq_attempt_merge(struct request_queue *q,
				 struct blk_mq_ctx *ctx, struct bio *bio)
{
	struct request *rq;
	int checked = 8;

	list_for_each_entry_reverse(rq, &ctx->rq_list, queuelist) {
		bool merged = false;

		if (!checked--)
			break;

		if (!blk_rq_merge_ok(rq, bio))
			continue;

		switch (blk_try_merge(rq, bio)) {
		case ELEVATOR_BACK_MERGE:
			if (blk_mq_sched_allow_merge(q, rq, bio))
				merged = bio_attempt_back_merge(q, rq, bio);
			break;
		case ELEVATOR_FRONT_MERGE:
			if (blk_mq_sched_allow_merge(q, rq, bio))
				merged = bio_attempt_front_merge(q, rq, bio);
			break;
		case ELEVATOR_DISCARD_MERGE:
			merged = bio_attempt_discard_merge(q, rq, bio);
			break;
		default:
			continue;
		}

		if (merged)
			ctx->rq_merged++;
		return merged;
	}

	return false;
}

struct flush_busy_ctx_data {
	struct blk_mq_hw_ctx *hctx;
	struct list_head *list;
};

static bool flush_busy_ctx(struct sbitmap *sb, unsigned int bitnr, void *data)
{
	struct flush_busy_ctx_data *flush_data = data;
	struct blk_mq_hw_ctx *hctx = flush_data->hctx;
	struct blk_mq_ctx *ctx = hctx->ctxs[bitnr];

	sbitmap_clear_bit(sb, bitnr);
	spin_lock(&ctx->lock);
	list_splice_tail_init(&ctx->rq_list, flush_data->list);
	spin_unlock(&ctx->lock);
	return true;
}

/*
 * Process software queues that have been marked busy, splicing them
 * to the for-dispatch
 */
void blk_mq_flush_busy_ctxs(struct blk_mq_hw_ctx *hctx, struct list_head *list)
{
	struct flush_busy_ctx_data data = {
		.hctx = hctx,
		.list = list,
	};

	sbitmap_for_each_set(&hctx->ctx_map, flush_busy_ctx, &data);
}
EXPORT_SYMBOL_GPL(blk_mq_flush_busy_ctxs);

static inline unsigned int queued_to_index(unsigned int queued)
{
	if (!queued)
		return 0;

	return min(BLK_MQ_MAX_DISPATCH_ORDER - 1, ilog2(queued) + 1);
}

bool blk_mq_get_driver_tag(struct request *rq, struct blk_mq_hw_ctx **hctx,
			   bool wait)
{
	struct blk_mq_alloc_data data = {
		.q = rq->q,
		.hctx = blk_mq_map_queue(rq->q, rq->mq_ctx->cpu),
		.flags = wait ? 0 : BLK_MQ_REQ_NOWAIT,
	};

	if (rq->tag != -1) {
done:
		if (hctx)
			*hctx = data.hctx;
		return true;
	}

<<<<<<< HEAD
=======
	if (blk_mq_tag_is_reserved(data.hctx->sched_tags, rq->internal_tag))
		data.flags |= BLK_MQ_REQ_RESERVED;

>>>>>>> af22a610
	rq->tag = blk_mq_get_tag(&data);
	if (rq->tag >= 0) {
		if (blk_mq_tag_busy(data.hctx)) {
			rq->rq_flags |= RQF_MQ_INFLIGHT;
			atomic_inc(&data.hctx->nr_active);
		}
		data.hctx->tags->rqs[rq->tag] = rq;
		goto done;
	}

	return false;
}

<<<<<<< HEAD
static void blk_mq_put_driver_tag(struct blk_mq_hw_ctx *hctx,
				  struct request *rq)
{
	if (rq->tag == -1 || rq->internal_tag == -1)
		return;

=======
static void __blk_mq_put_driver_tag(struct blk_mq_hw_ctx *hctx,
				    struct request *rq)
{
>>>>>>> af22a610
	blk_mq_put_tag(hctx, hctx->tags, rq->mq_ctx, rq->tag);
	rq->tag = -1;

	if (rq->rq_flags & RQF_MQ_INFLIGHT) {
		rq->rq_flags &= ~RQF_MQ_INFLIGHT;
		atomic_dec(&hctx->nr_active);
	}
}

<<<<<<< HEAD
=======
static void blk_mq_put_driver_tag_hctx(struct blk_mq_hw_ctx *hctx,
				       struct request *rq)
{
	if (rq->tag == -1 || rq->internal_tag == -1)
		return;

	__blk_mq_put_driver_tag(hctx, rq);
}

static void blk_mq_put_driver_tag(struct request *rq)
{
	struct blk_mq_hw_ctx *hctx;

	if (rq->tag == -1 || rq->internal_tag == -1)
		return;

	hctx = blk_mq_map_queue(rq->q, rq->mq_ctx->cpu);
	__blk_mq_put_driver_tag(hctx, rq);
}

>>>>>>> af22a610
/*
 * If we fail getting a driver tag because all the driver tags are already
 * assigned and on the dispatch list, BUT the first entry does not have a
 * tag, then we could deadlock. For that case, move entries with assigned
 * driver tags to the front, leaving the set of tagged requests in the
 * same order, and the untagged set in the same order.
 */
static bool reorder_tags_to_front(struct list_head *list)
{
	struct request *rq, *tmp, *first = NULL;

	list_for_each_entry_safe_reverse(rq, tmp, list, queuelist) {
		if (rq == first)
			break;
		if (rq->tag != -1) {
			list_move(&rq->queuelist, list);
			if (!first)
				first = rq;
		}
	}

	return first != NULL;
}

<<<<<<< HEAD
=======
static int blk_mq_dispatch_wake(wait_queue_t *wait, unsigned mode, int flags,
				void *key)
{
	struct blk_mq_hw_ctx *hctx;

	hctx = container_of(wait, struct blk_mq_hw_ctx, dispatch_wait);

	list_del(&wait->task_list);
	clear_bit_unlock(BLK_MQ_S_TAG_WAITING, &hctx->state);
	blk_mq_run_hw_queue(hctx, true);
	return 1;
}

static bool blk_mq_dispatch_wait_add(struct blk_mq_hw_ctx *hctx)
{
	struct sbq_wait_state *ws;

	/*
	 * The TAG_WAITING bit serves as a lock protecting hctx->dispatch_wait.
	 * The thread which wins the race to grab this bit adds the hardware
	 * queue to the wait queue.
	 */
	if (test_bit(BLK_MQ_S_TAG_WAITING, &hctx->state) ||
	    test_and_set_bit_lock(BLK_MQ_S_TAG_WAITING, &hctx->state))
		return false;

	init_waitqueue_func_entry(&hctx->dispatch_wait, blk_mq_dispatch_wake);
	ws = bt_wait_ptr(&hctx->tags->bitmap_tags, hctx);

	/*
	 * As soon as this returns, it's no longer safe to fiddle with
	 * hctx->dispatch_wait, since a completion can wake up the wait queue
	 * and unlock the bit.
	 */
	add_wait_queue(&ws->wait, &hctx->dispatch_wait);
	return true;
}

>>>>>>> af22a610
bool blk_mq_dispatch_rq_list(struct blk_mq_hw_ctx *hctx, struct list_head *list)
{
	struct request_queue *q = hctx->queue;
	struct request *rq;
	LIST_HEAD(driver_list);
	struct list_head *dptr;
	int queued, ret = BLK_MQ_RQ_QUEUE_OK;

	/*
	 * Start off with dptr being NULL, so we start the first request
	 * immediately, even if we have more pending.
	 */
	dptr = NULL;

	/*
	 * Now process all the entries, sending them to the driver.
	 */
	queued = 0;
	while (!list_empty(list)) {
		struct blk_mq_queue_data bd;

		rq = list_first_entry(list, struct request, queuelist);
		if (!blk_mq_get_driver_tag(rq, &hctx, false)) {
			if (!queued && reorder_tags_to_front(list))
				continue;

			/*
<<<<<<< HEAD
			 * We failed getting a driver tag. Mark the queue(s)
			 * as needing a restart. Retry getting a tag again,
			 * in case the needed IO completed right before we
			 * marked the queue as needing a restart.
			 */
			blk_mq_sched_mark_restart(hctx);
			if (!blk_mq_get_driver_tag(rq, &hctx, false))
				break;
		}
=======
			 * The initial allocation attempt failed, so we need to
			 * rerun the hardware queue when a tag is freed.
			 */
			if (blk_mq_dispatch_wait_add(hctx)) {
				/*
				 * It's possible that a tag was freed in the
				 * window between the allocation failure and
				 * adding the hardware queue to the wait queue.
				 */
				if (!blk_mq_get_driver_tag(rq, &hctx, false))
					break;
			} else {
				break;
			}
		}

>>>>>>> af22a610
		list_del_init(&rq->queuelist);

		bd.rq = rq;
		bd.list = dptr;

		/*
		 * Flag last if we have no more requests, or if we have more
		 * but can't assign a driver tag to it.
		 */
		if (list_empty(list))
			bd.last = true;
		else {
			struct request *nxt;

			nxt = list_first_entry(list, struct request, queuelist);
			bd.last = !blk_mq_get_driver_tag(nxt, NULL, false);
		}

		ret = q->mq_ops->queue_rq(hctx, &bd);
		switch (ret) {
		case BLK_MQ_RQ_QUEUE_OK:
			queued++;
			break;
		case BLK_MQ_RQ_QUEUE_BUSY:
<<<<<<< HEAD
			blk_mq_put_driver_tag(hctx, rq);
=======
			blk_mq_put_driver_tag_hctx(hctx, rq);
>>>>>>> af22a610
			list_add(&rq->queuelist, list);
			__blk_mq_requeue_request(rq);
			break;
		default:
			pr_err("blk-mq: bad return on queue: %d\n", ret);
		case BLK_MQ_RQ_QUEUE_ERROR:
			rq->errors = -EIO;
			blk_mq_end_request(rq, rq->errors);
			break;
		}

		if (ret == BLK_MQ_RQ_QUEUE_BUSY)
			break;

		/*
		 * We've done the first request. If we have more than 1
		 * left in the list, set dptr to defer issue.
		 */
		if (!dptr && list->next != list->prev)
			dptr = &driver_list;
	}

	hctx->dispatched[queued_to_index(queued)]++;

	/*
	 * Any items that need requeuing? Stuff them into hctx->dispatch,
	 * that is where we will continue on next queue run.
	 */
	if (!list_empty(list)) {
		/*
		 * If we got a driver tag for the next request already,
		 * free it again.
		 */
		rq = list_first_entry(list, struct request, queuelist);
		blk_mq_put_driver_tag(rq);

		spin_lock(&hctx->lock);
		list_splice_init(list, &hctx->dispatch);
		spin_unlock(&hctx->lock);

		/*
		 * the queue is expected stopped with BLK_MQ_RQ_QUEUE_BUSY, but
		 * it's possible the queue is stopped and restarted again
		 * before this. Queue restart will dispatch requests. And since
		 * requests in rq_list aren't added into hctx->dispatch yet,
		 * the requests in rq_list might get lost.
		 *
		 * blk_mq_run_hw_queue() already checks the STOPPED bit
		 *
<<<<<<< HEAD
		 * If RESTART is set, then let completion restart the queue
		 * instead of potentially looping here.
		 */
		if (!blk_mq_sched_needs_restart(hctx))
=======
		 * If RESTART or TAG_WAITING is set, then let completion restart
		 * the queue instead of potentially looping here.
		 */
		if (!blk_mq_sched_needs_restart(hctx) &&
		    !test_bit(BLK_MQ_S_TAG_WAITING, &hctx->state))
>>>>>>> af22a610
			blk_mq_run_hw_queue(hctx, true);
	}

	return queued != 0;
}

static void __blk_mq_run_hw_queue(struct blk_mq_hw_ctx *hctx)
{
	int srcu_idx;

	WARN_ON(!cpumask_test_cpu(raw_smp_processor_id(), hctx->cpumask) &&
		cpu_online(hctx->next_cpu));

	if (!(hctx->flags & BLK_MQ_F_BLOCKING)) {
		rcu_read_lock();
		blk_mq_sched_dispatch_requests(hctx);
		rcu_read_unlock();
	} else {
		srcu_idx = srcu_read_lock(&hctx->queue_rq_srcu);
		blk_mq_sched_dispatch_requests(hctx);
		srcu_read_unlock(&hctx->queue_rq_srcu, srcu_idx);
	}
}

/*
 * It'd be great if the workqueue API had a way to pass
 * in a mask and had some smarts for more clever placement.
 * For now we just round-robin here, switching for every
 * BLK_MQ_CPU_WORK_BATCH queued items.
 */
static int blk_mq_hctx_next_cpu(struct blk_mq_hw_ctx *hctx)
{
	if (hctx->queue->nr_hw_queues == 1)
		return WORK_CPU_UNBOUND;

	if (--hctx->next_cpu_batch <= 0) {
		int next_cpu;

		next_cpu = cpumask_next(hctx->next_cpu, hctx->cpumask);
		if (next_cpu >= nr_cpu_ids)
			next_cpu = cpumask_first(hctx->cpumask);

		hctx->next_cpu = next_cpu;
		hctx->next_cpu_batch = BLK_MQ_CPU_WORK_BATCH;
	}

	return hctx->next_cpu;
}

void blk_mq_run_hw_queue(struct blk_mq_hw_ctx *hctx, bool async)
{
	if (unlikely(blk_mq_hctx_stopped(hctx) ||
		     !blk_mq_hw_queue_mapped(hctx)))
		return;

	if (!async && !(hctx->flags & BLK_MQ_F_BLOCKING)) {
		int cpu = get_cpu();
		if (cpumask_test_cpu(cpu, hctx->cpumask)) {
			__blk_mq_run_hw_queue(hctx);
			put_cpu();
			return;
		}

		put_cpu();
	}

	kblockd_schedule_work_on(blk_mq_hctx_next_cpu(hctx), &hctx->run_work);
}

void blk_mq_run_hw_queues(struct request_queue *q, bool async)
{
	struct blk_mq_hw_ctx *hctx;
	int i;

	queue_for_each_hw_ctx(q, hctx, i) {
		if (!blk_mq_hctx_has_pending(hctx) ||
		    blk_mq_hctx_stopped(hctx))
			continue;

		blk_mq_run_hw_queue(hctx, async);
	}
}
EXPORT_SYMBOL(blk_mq_run_hw_queues);

/**
 * blk_mq_queue_stopped() - check whether one or more hctxs have been stopped
 * @q: request queue.
 *
 * The caller is responsible for serializing this function against
 * blk_mq_{start,stop}_hw_queue().
 */
bool blk_mq_queue_stopped(struct request_queue *q)
{
	struct blk_mq_hw_ctx *hctx;
	int i;

	queue_for_each_hw_ctx(q, hctx, i)
		if (blk_mq_hctx_stopped(hctx))
			return true;

	return false;
}
EXPORT_SYMBOL(blk_mq_queue_stopped);

void blk_mq_stop_hw_queue(struct blk_mq_hw_ctx *hctx)
{
	cancel_work(&hctx->run_work);
	cancel_delayed_work(&hctx->delay_work);
	set_bit(BLK_MQ_S_STOPPED, &hctx->state);
}
EXPORT_SYMBOL(blk_mq_stop_hw_queue);

void blk_mq_stop_hw_queues(struct request_queue *q)
{
	struct blk_mq_hw_ctx *hctx;
	int i;

	queue_for_each_hw_ctx(q, hctx, i)
		blk_mq_stop_hw_queue(hctx);
}
EXPORT_SYMBOL(blk_mq_stop_hw_queues);

void blk_mq_start_hw_queue(struct blk_mq_hw_ctx *hctx)
{
	clear_bit(BLK_MQ_S_STOPPED, &hctx->state);

	blk_mq_run_hw_queue(hctx, false);
}
EXPORT_SYMBOL(blk_mq_start_hw_queue);

void blk_mq_start_hw_queues(struct request_queue *q)
{
	struct blk_mq_hw_ctx *hctx;
	int i;

	queue_for_each_hw_ctx(q, hctx, i)
		blk_mq_start_hw_queue(hctx);
}
EXPORT_SYMBOL(blk_mq_start_hw_queues);

void blk_mq_start_stopped_hw_queue(struct blk_mq_hw_ctx *hctx, bool async)
{
	if (!blk_mq_hctx_stopped(hctx))
		return;

	clear_bit(BLK_MQ_S_STOPPED, &hctx->state);
	blk_mq_run_hw_queue(hctx, async);
}
EXPORT_SYMBOL_GPL(blk_mq_start_stopped_hw_queue);

void blk_mq_start_stopped_hw_queues(struct request_queue *q, bool async)
{
	struct blk_mq_hw_ctx *hctx;
	int i;

	queue_for_each_hw_ctx(q, hctx, i)
		blk_mq_start_stopped_hw_queue(hctx, async);
}
EXPORT_SYMBOL(blk_mq_start_stopped_hw_queues);

static void blk_mq_run_work_fn(struct work_struct *work)
{
	struct blk_mq_hw_ctx *hctx;

	hctx = container_of(work, struct blk_mq_hw_ctx, run_work);

	__blk_mq_run_hw_queue(hctx);
}

static void blk_mq_delay_work_fn(struct work_struct *work)
{
	struct blk_mq_hw_ctx *hctx;

	hctx = container_of(work, struct blk_mq_hw_ctx, delay_work.work);

	if (test_and_clear_bit(BLK_MQ_S_STOPPED, &hctx->state))
		__blk_mq_run_hw_queue(hctx);
}

void blk_mq_delay_queue(struct blk_mq_hw_ctx *hctx, unsigned long msecs)
{
	if (unlikely(!blk_mq_hw_queue_mapped(hctx)))
		return;

	blk_mq_stop_hw_queue(hctx);
	kblockd_schedule_delayed_work_on(blk_mq_hctx_next_cpu(hctx),
			&hctx->delay_work, msecs_to_jiffies(msecs));
}
EXPORT_SYMBOL(blk_mq_delay_queue);

static inline void __blk_mq_insert_req_list(struct blk_mq_hw_ctx *hctx,
					    struct request *rq,
					    bool at_head)
{
	struct blk_mq_ctx *ctx = rq->mq_ctx;

	trace_block_rq_insert(hctx->queue, rq);

	if (at_head)
		list_add(&rq->queuelist, &ctx->rq_list);
	else
		list_add_tail(&rq->queuelist, &ctx->rq_list);
}

void __blk_mq_insert_request(struct blk_mq_hw_ctx *hctx, struct request *rq,
			     bool at_head)
{
	struct blk_mq_ctx *ctx = rq->mq_ctx;

	__blk_mq_insert_req_list(hctx, rq, at_head);
	blk_mq_hctx_mark_pending(hctx, ctx);
}

void blk_mq_insert_requests(struct blk_mq_hw_ctx *hctx, struct blk_mq_ctx *ctx,
			    struct list_head *list)

{
	/*
	 * preemption doesn't flush plug list, so it's possible ctx->cpu is
	 * offline now
	 */
	spin_lock(&ctx->lock);
	while (!list_empty(list)) {
		struct request *rq;

		rq = list_first_entry(list, struct request, queuelist);
		BUG_ON(rq->mq_ctx != ctx);
		list_del_init(&rq->queuelist);
		__blk_mq_insert_req_list(hctx, rq, false);
	}
	blk_mq_hctx_mark_pending(hctx, ctx);
	spin_unlock(&ctx->lock);
}

static int plug_ctx_cmp(void *priv, struct list_head *a, struct list_head *b)
{
	struct request *rqa = container_of(a, struct request, queuelist);
	struct request *rqb = container_of(b, struct request, queuelist);

	return !(rqa->mq_ctx < rqb->mq_ctx ||
		 (rqa->mq_ctx == rqb->mq_ctx &&
		  blk_rq_pos(rqa) < blk_rq_pos(rqb)));
}

void blk_mq_flush_plug_list(struct blk_plug *plug, bool from_schedule)
{
	struct blk_mq_ctx *this_ctx;
	struct request_queue *this_q;
	struct request *rq;
	LIST_HEAD(list);
	LIST_HEAD(ctx_list);
	unsigned int depth;

	list_splice_init(&plug->mq_list, &list);

	list_sort(NULL, &list, plug_ctx_cmp);

	this_q = NULL;
	this_ctx = NULL;
	depth = 0;

	while (!list_empty(&list)) {
		rq = list_entry_rq(list.next);
		list_del_init(&rq->queuelist);
		BUG_ON(!rq->q);
		if (rq->mq_ctx != this_ctx) {
			if (this_ctx) {
				trace_block_unplug(this_q, depth, from_schedule);
				blk_mq_sched_insert_requests(this_q, this_ctx,
								&ctx_list,
								from_schedule);
			}

			this_ctx = rq->mq_ctx;
			this_q = rq->q;
			depth = 0;
		}

		depth++;
		list_add_tail(&rq->queuelist, &ctx_list);
	}

	/*
	 * If 'this_ctx' is set, we know we have entries to complete
	 * on 'ctx_list'. Do those.
	 */
	if (this_ctx) {
		trace_block_unplug(this_q, depth, from_schedule);
		blk_mq_sched_insert_requests(this_q, this_ctx, &ctx_list,
						from_schedule);
	}
}

static void blk_mq_bio_to_request(struct request *rq, struct bio *bio)
{
	init_request_from_bio(rq, bio);

	blk_account_io_start(rq, true);
}

static inline bool hctx_allow_merges(struct blk_mq_hw_ctx *hctx)
{
	return (hctx->flags & BLK_MQ_F_SHOULD_MERGE) &&
		!blk_queue_nomerges(hctx->queue);
}

static inline bool blk_mq_merge_queue_io(struct blk_mq_hw_ctx *hctx,
					 struct blk_mq_ctx *ctx,
					 struct request *rq, struct bio *bio)
{
	if (!hctx_allow_merges(hctx) || !bio_mergeable(bio)) {
		blk_mq_bio_to_request(rq, bio);
		spin_lock(&ctx->lock);
insert_rq:
		__blk_mq_insert_request(hctx, rq, false);
		spin_unlock(&ctx->lock);
		return false;
	} else {
		struct request_queue *q = hctx->queue;

		spin_lock(&ctx->lock);
		if (!blk_mq_attempt_merge(q, ctx, bio)) {
			blk_mq_bio_to_request(rq, bio);
			goto insert_rq;
		}

		spin_unlock(&ctx->lock);
		__blk_mq_finish_request(hctx, ctx, rq);
		return true;
	}
}

static blk_qc_t request_to_qc_t(struct blk_mq_hw_ctx *hctx, struct request *rq)
{
	if (rq->tag != -1)
		return blk_tag_to_qc_t(rq->tag, hctx->queue_num, false);

	return blk_tag_to_qc_t(rq->internal_tag, hctx->queue_num, true);
}

static void blk_mq_try_issue_directly(struct request *rq, blk_qc_t *cookie,
				      bool may_sleep)
{
	struct request_queue *q = rq->q;
	struct blk_mq_queue_data bd = {
		.rq = rq,
		.list = NULL,
		.last = 1
	};
	struct blk_mq_hw_ctx *hctx;
	blk_qc_t new_cookie;
	int ret;
<<<<<<< HEAD

	if (q->elevator)
		goto insert;

	if (!blk_mq_get_driver_tag(rq, &hctx, false))
		goto insert;

=======

	if (q->elevator)
		goto insert;

	if (!blk_mq_get_driver_tag(rq, &hctx, false))
		goto insert;

>>>>>>> af22a610
	new_cookie = request_to_qc_t(hctx, rq);

	/*
	 * For OK queue, we are done. For error, kill it. Any other
	 * error (busy), just add it to our list as we previously
	 * would have done
	 */
	ret = q->mq_ops->queue_rq(hctx, &bd);
	if (ret == BLK_MQ_RQ_QUEUE_OK) {
		*cookie = new_cookie;
		return;
	}

	__blk_mq_requeue_request(rq);

	if (ret == BLK_MQ_RQ_QUEUE_ERROR) {
		*cookie = BLK_QC_T_NONE;
		rq->errors = -EIO;
		blk_mq_end_request(rq, rq->errors);
		return;
	}

insert:
<<<<<<< HEAD
	blk_mq_sched_insert_request(rq, false, true, true, false);
=======
	blk_mq_sched_insert_request(rq, false, true, false, may_sleep);
>>>>>>> af22a610
}

/*
 * Multiple hardware queue variant. This will not use per-process plugs,
 * but will attempt to bypass the hctx queueing if we can go straight to
 * hardware for SYNC IO.
 */
static blk_qc_t blk_mq_make_request(struct request_queue *q, struct bio *bio)
{
	const int is_sync = op_is_sync(bio->bi_opf);
	const int is_flush_fua = op_is_flush(bio->bi_opf);
	struct blk_mq_alloc_data data = { .flags = 0 };
	struct request *rq;
	unsigned int request_count = 0, srcu_idx;
	struct blk_plug *plug;
	struct request *same_queue_rq = NULL;
	blk_qc_t cookie;
	unsigned int wb_acct;

	blk_queue_bounce(q, &bio);

	if (bio_integrity_enabled(bio) && bio_integrity_prep(bio)) {
		bio_io_error(bio);
		return BLK_QC_T_NONE;
	}

	blk_queue_split(q, &bio, q->bio_split);

	if (!is_flush_fua && !blk_queue_nomerges(q) &&
	    blk_attempt_plug_merge(q, bio, &request_count, &same_queue_rq))
		return BLK_QC_T_NONE;

	if (blk_mq_sched_bio_merge(q, bio))
		return BLK_QC_T_NONE;

	wb_acct = wbt_wait(q->rq_wb, bio, NULL);

	trace_block_getrq(q, bio, bio->bi_opf);

	rq = blk_mq_sched_get_request(q, bio, bio->bi_opf, &data);
	if (unlikely(!rq)) {
		__wbt_done(q->rq_wb, wb_acct);
		return BLK_QC_T_NONE;
	}

	wbt_track(&rq->issue_stat, wb_acct);

	cookie = request_to_qc_t(data.hctx, rq);

	if (unlikely(is_flush_fua)) {
		if (q->elevator)
			goto elv_insert;
		blk_mq_bio_to_request(rq, bio);
		blk_insert_flush(rq);
		goto run_queue;
	}

	plug = current->plug;
	/*
	 * If the driver supports defer issued based on 'last', then
	 * queue it up like normal since we can potentially save some
	 * CPU this way.
	 */
	if (((plug && !blk_queue_nomerges(q)) || is_sync) &&
	    !(data.hctx->flags & BLK_MQ_F_DEFER_ISSUE)) {
		struct request *old_rq = NULL;

		blk_mq_bio_to_request(rq, bio);

		/*
		 * We do limited plugging. If the bio can be merged, do that.
		 * Otherwise the existing request in the plug list will be
		 * issued. So the plug list will have one request at most
		 */
		if (plug) {
			/*
			 * The plug list might get flushed before this. If that
			 * happens, same_queue_rq is invalid and plug list is
			 * empty
			 */
			if (same_queue_rq && !list_empty(&plug->mq_list)) {
				old_rq = same_queue_rq;
				list_del_init(&old_rq->queuelist);
			}
			list_add_tail(&rq->queuelist, &plug->mq_list);
		} else /* is_sync */
			old_rq = rq;
		blk_mq_put_ctx(data.ctx);
		if (!old_rq)
			goto done;

		if (!(data.hctx->flags & BLK_MQ_F_BLOCKING)) {
			rcu_read_lock();
			blk_mq_try_issue_directly(old_rq, &cookie, false);
			rcu_read_unlock();
		} else {
			srcu_idx = srcu_read_lock(&data.hctx->queue_rq_srcu);
			blk_mq_try_issue_directly(old_rq, &cookie, true);
			srcu_read_unlock(&data.hctx->queue_rq_srcu, srcu_idx);
		}
		goto done;
	}

	if (q->elevator) {
elv_insert:
		blk_mq_put_ctx(data.ctx);
		blk_mq_bio_to_request(rq, bio);
		blk_mq_sched_insert_request(rq, false, true,
						!is_sync || is_flush_fua, true);
		goto done;
	}
	if (!blk_mq_merge_queue_io(data.hctx, data.ctx, rq, bio)) {
		/*
		 * For a SYNC request, send it to the hardware immediately. For
		 * an ASYNC request, just ensure that we run it later on. The
		 * latter allows for merging opportunities and more efficient
		 * dispatching.
		 */
run_queue:
		blk_mq_run_hw_queue(data.hctx, !is_sync || is_flush_fua);
	}
	blk_mq_put_ctx(data.ctx);
done:
	return cookie;
}

/*
 * Single hardware queue variant. This will attempt to use any per-process
 * plug for merging and IO deferral.
 */
static blk_qc_t blk_sq_make_request(struct request_queue *q, struct bio *bio)
{
	const int is_sync = op_is_sync(bio->bi_opf);
	const int is_flush_fua = op_is_flush(bio->bi_opf);
	struct blk_plug *plug;
	unsigned int request_count = 0;
	struct blk_mq_alloc_data data = { .flags = 0 };
	struct request *rq;
	blk_qc_t cookie;
	unsigned int wb_acct;

	blk_queue_bounce(q, &bio);

	if (bio_integrity_enabled(bio) && bio_integrity_prep(bio)) {
		bio_io_error(bio);
		return BLK_QC_T_NONE;
	}

	blk_queue_split(q, &bio, q->bio_split);

	if (!is_flush_fua && !blk_queue_nomerges(q)) {
		if (blk_attempt_plug_merge(q, bio, &request_count, NULL))
			return BLK_QC_T_NONE;
	} else
		request_count = blk_plug_queued_count(q);

	if (blk_mq_sched_bio_merge(q, bio))
		return BLK_QC_T_NONE;

	wb_acct = wbt_wait(q->rq_wb, bio, NULL);

	trace_block_getrq(q, bio, bio->bi_opf);

	rq = blk_mq_sched_get_request(q, bio, bio->bi_opf, &data);
	if (unlikely(!rq)) {
		__wbt_done(q->rq_wb, wb_acct);
		return BLK_QC_T_NONE;
	}

	wbt_track(&rq->issue_stat, wb_acct);

	cookie = request_to_qc_t(data.hctx, rq);

	if (unlikely(is_flush_fua)) {
		if (q->elevator)
			goto elv_insert;
		blk_mq_bio_to_request(rq, bio);
		blk_insert_flush(rq);
		goto run_queue;
	}

	/*
	 * A task plug currently exists. Since this is completely lockless,
	 * utilize that to temporarily store requests until the task is
	 * either done or scheduled away.
	 */
	plug = current->plug;
	if (plug) {
		struct request *last = NULL;

		blk_mq_bio_to_request(rq, bio);

		/*
		 * @request_count may become stale because of schedule
		 * out, so check the list again.
		 */
		if (list_empty(&plug->mq_list))
			request_count = 0;
		if (!request_count)
			trace_block_plug(q);
		else
			last = list_entry_rq(plug->mq_list.prev);

		blk_mq_put_ctx(data.ctx);

		if (request_count >= BLK_MAX_REQUEST_COUNT || (last &&
		    blk_rq_bytes(last) >= BLK_PLUG_FLUSH_SIZE)) {
			blk_flush_plug_list(plug, false);
			trace_block_plug(q);
		}

		list_add_tail(&rq->queuelist, &plug->mq_list);
		return cookie;
	}

	if (q->elevator) {
elv_insert:
		blk_mq_put_ctx(data.ctx);
		blk_mq_bio_to_request(rq, bio);
		blk_mq_sched_insert_request(rq, false, true,
						!is_sync || is_flush_fua, true);
		goto done;
	}
	if (!blk_mq_merge_queue_io(data.hctx, data.ctx, rq, bio)) {
		/*
		 * For a SYNC request, send it to the hardware immediately. For
		 * an ASYNC request, just ensure that we run it later on. The
		 * latter allows for merging opportunities and more efficient
		 * dispatching.
		 */
run_queue:
		blk_mq_run_hw_queue(data.hctx, !is_sync || is_flush_fua);
	}

	blk_mq_put_ctx(data.ctx);
done:
	return cookie;
}

void blk_mq_free_rqs(struct blk_mq_tag_set *set, struct blk_mq_tags *tags,
		     unsigned int hctx_idx)
{
	struct page *page;

	if (tags->rqs && set->ops->exit_request) {
		int i;

		for (i = 0; i < tags->nr_tags; i++) {
			struct request *rq = tags->static_rqs[i];

			if (!rq)
				continue;
			set->ops->exit_request(set->driver_data, rq,
						hctx_idx, i);
			tags->static_rqs[i] = NULL;
		}
	}

	while (!list_empty(&tags->page_list)) {
		page = list_first_entry(&tags->page_list, struct page, lru);
		list_del_init(&page->lru);
		/*
		 * Remove kmemleak object previously allocated in
		 * blk_mq_init_rq_map().
		 */
		kmemleak_free(page_address(page));
		__free_pages(page, page->private);
	}
}

void blk_mq_free_rq_map(struct blk_mq_tags *tags)
{
	kfree(tags->rqs);
	tags->rqs = NULL;
	kfree(tags->static_rqs);
	tags->static_rqs = NULL;

	blk_mq_free_tags(tags);
}

struct blk_mq_tags *blk_mq_alloc_rq_map(struct blk_mq_tag_set *set,
					unsigned int hctx_idx,
					unsigned int nr_tags,
					unsigned int reserved_tags)
{
	struct blk_mq_tags *tags;
<<<<<<< HEAD

	tags = blk_mq_init_tags(nr_tags, reserved_tags,
				set->numa_node,
=======
	int node;

	node = blk_mq_hw_queue_to_node(set->mq_map, hctx_idx);
	if (node == NUMA_NO_NODE)
		node = set->numa_node;

	tags = blk_mq_init_tags(nr_tags, reserved_tags, node,
>>>>>>> af22a610
				BLK_MQ_FLAG_TO_ALLOC_POLICY(set->flags));
	if (!tags)
		return NULL;

	tags->rqs = kzalloc_node(nr_tags * sizeof(struct request *),
				 GFP_NOIO | __GFP_NOWARN | __GFP_NORETRY,
				 node);
	if (!tags->rqs) {
		blk_mq_free_tags(tags);
		return NULL;
	}

	tags->static_rqs = kzalloc_node(nr_tags * sizeof(struct request *),
				 GFP_NOIO | __GFP_NOWARN | __GFP_NORETRY,
<<<<<<< HEAD
				 set->numa_node);
=======
				 node);
>>>>>>> af22a610
	if (!tags->static_rqs) {
		kfree(tags->rqs);
		blk_mq_free_tags(tags);
		return NULL;
	}

	return tags;
}

static size_t order_to_size(unsigned int order)
{
	return (size_t)PAGE_SIZE << order;
}

int blk_mq_alloc_rqs(struct blk_mq_tag_set *set, struct blk_mq_tags *tags,
		     unsigned int hctx_idx, unsigned int depth)
{
	unsigned int i, j, entries_per_page, max_order = 4;
	size_t rq_size, left;
<<<<<<< HEAD
=======
	int node;

	node = blk_mq_hw_queue_to_node(set->mq_map, hctx_idx);
	if (node == NUMA_NO_NODE)
		node = set->numa_node;
>>>>>>> af22a610

	INIT_LIST_HEAD(&tags->page_list);

	/*
	 * rq_size is the size of the request plus driver payload, rounded
	 * to the cacheline size
	 */
	rq_size = round_up(sizeof(struct request) + set->cmd_size,
				cache_line_size());
	left = rq_size * depth;

	for (i = 0; i < depth; ) {
		int this_order = max_order;
		struct page *page;
		int to_do;
		void *p;

		while (this_order && left < order_to_size(this_order - 1))
			this_order--;

		do {
			page = alloc_pages_node(node,
				GFP_NOIO | __GFP_NOWARN | __GFP_NORETRY | __GFP_ZERO,
				this_order);
			if (page)
				break;
			if (!this_order--)
				break;
			if (order_to_size(this_order) < rq_size)
				break;
		} while (1);

		if (!page)
			goto fail;

		page->private = this_order;
		list_add_tail(&page->lru, &tags->page_list);

		p = page_address(page);
		/*
		 * Allow kmemleak to scan these pages as they contain pointers
		 * to additional allocations like via ops->init_request().
		 */
		kmemleak_alloc(p, order_to_size(this_order), 1, GFP_NOIO);
		entries_per_page = order_to_size(this_order) / rq_size;
		to_do = min(entries_per_page, depth - i);
		left -= to_do * rq_size;
		for (j = 0; j < to_do; j++) {
			struct request *rq = p;

			tags->static_rqs[i] = rq;
			if (set->ops->init_request) {
				if (set->ops->init_request(set->driver_data,
						rq, hctx_idx, i,
<<<<<<< HEAD
						set->numa_node)) {
=======
						node)) {
>>>>>>> af22a610
					tags->static_rqs[i] = NULL;
					goto fail;
				}
			}

			p += rq_size;
			i++;
		}
	}
	return 0;

fail:
	blk_mq_free_rqs(set, tags, hctx_idx);
	return -ENOMEM;
}

/*
 * 'cpu' is going away. splice any existing rq_list entries from this
 * software queue to the hw queue dispatch list, and ensure that it
 * gets run.
 */
static int blk_mq_hctx_notify_dead(unsigned int cpu, struct hlist_node *node)
{
	struct blk_mq_hw_ctx *hctx;
	struct blk_mq_ctx *ctx;
	LIST_HEAD(tmp);

	hctx = hlist_entry_safe(node, struct blk_mq_hw_ctx, cpuhp_dead);
	ctx = __blk_mq_get_ctx(hctx->queue, cpu);

	spin_lock(&ctx->lock);
	if (!list_empty(&ctx->rq_list)) {
		list_splice_init(&ctx->rq_list, &tmp);
		blk_mq_hctx_clear_pending(hctx, ctx);
	}
	spin_unlock(&ctx->lock);

	if (list_empty(&tmp))
		return 0;

	spin_lock(&hctx->lock);
	list_splice_tail_init(&tmp, &hctx->dispatch);
	spin_unlock(&hctx->lock);

	blk_mq_run_hw_queue(hctx, true);
	return 0;
}

static void blk_mq_remove_cpuhp(struct blk_mq_hw_ctx *hctx)
{
	cpuhp_state_remove_instance_nocalls(CPUHP_BLK_MQ_DEAD,
					    &hctx->cpuhp_dead);
}

/* hctx->ctxs will be freed in queue's release handler */
static void blk_mq_exit_hctx(struct request_queue *q,
		struct blk_mq_tag_set *set,
		struct blk_mq_hw_ctx *hctx, unsigned int hctx_idx)
{
	unsigned flush_start_tag = set->queue_depth;

	blk_mq_tag_idle(hctx);

	if (set->ops->exit_request)
		set->ops->exit_request(set->driver_data,
				       hctx->fq->flush_rq, hctx_idx,
				       flush_start_tag + hctx_idx);

	if (set->ops->exit_hctx)
		set->ops->exit_hctx(hctx, hctx_idx);

	if (hctx->flags & BLK_MQ_F_BLOCKING)
		cleanup_srcu_struct(&hctx->queue_rq_srcu);

	blk_mq_remove_cpuhp(hctx);
	blk_free_flush_queue(hctx->fq);
	sbitmap_free(&hctx->ctx_map);
}

static void blk_mq_exit_hw_queues(struct request_queue *q,
		struct blk_mq_tag_set *set, int nr_queue)
{
	struct blk_mq_hw_ctx *hctx;
	unsigned int i;

	queue_for_each_hw_ctx(q, hctx, i) {
		if (i == nr_queue)
			break;
		blk_mq_exit_hctx(q, set, hctx, i);
	}
}

static int blk_mq_init_hctx(struct request_queue *q,
		struct blk_mq_tag_set *set,
		struct blk_mq_hw_ctx *hctx, unsigned hctx_idx)
{
	int node;
	unsigned flush_start_tag = set->queue_depth;

	node = hctx->numa_node;
	if (node == NUMA_NO_NODE)
		node = hctx->numa_node = set->numa_node;

	INIT_WORK(&hctx->run_work, blk_mq_run_work_fn);
	INIT_DELAYED_WORK(&hctx->delay_work, blk_mq_delay_work_fn);
	spin_lock_init(&hctx->lock);
	INIT_LIST_HEAD(&hctx->dispatch);
	hctx->queue = q;
	hctx->queue_num = hctx_idx;
	hctx->flags = set->flags & ~BLK_MQ_F_TAG_SHARED;

	cpuhp_state_add_instance_nocalls(CPUHP_BLK_MQ_DEAD, &hctx->cpuhp_dead);

	hctx->tags = set->tags[hctx_idx];

	/*
	 * Allocate space for all possible cpus to avoid allocation at
	 * runtime
	 */
	hctx->ctxs = kmalloc_node(nr_cpu_ids * sizeof(void *),
					GFP_KERNEL, node);
	if (!hctx->ctxs)
		goto unregister_cpu_notifier;

	if (sbitmap_init_node(&hctx->ctx_map, nr_cpu_ids, ilog2(8), GFP_KERNEL,
			      node))
		goto free_ctxs;

	hctx->nr_ctx = 0;

	if (set->ops->init_hctx &&
	    set->ops->init_hctx(hctx, set->driver_data, hctx_idx))
		goto free_bitmap;

	hctx->fq = blk_alloc_flush_queue(q, hctx->numa_node, set->cmd_size);
	if (!hctx->fq)
		goto exit_hctx;

	if (set->ops->init_request &&
	    set->ops->init_request(set->driver_data,
				   hctx->fq->flush_rq, hctx_idx,
				   flush_start_tag + hctx_idx, node))
		goto free_fq;

	if (hctx->flags & BLK_MQ_F_BLOCKING)
		init_srcu_struct(&hctx->queue_rq_srcu);

	return 0;

 free_fq:
	kfree(hctx->fq);
 exit_hctx:
	if (set->ops->exit_hctx)
		set->ops->exit_hctx(hctx, hctx_idx);
 free_bitmap:
	sbitmap_free(&hctx->ctx_map);
 free_ctxs:
	kfree(hctx->ctxs);
 unregister_cpu_notifier:
	blk_mq_remove_cpuhp(hctx);
	return -1;
}

static void blk_mq_init_cpu_queues(struct request_queue *q,
				   unsigned int nr_hw_queues)
{
	unsigned int i;

	for_each_possible_cpu(i) {
		struct blk_mq_ctx *__ctx = per_cpu_ptr(q->queue_ctx, i);
		struct blk_mq_hw_ctx *hctx;

		__ctx->cpu = i;
		spin_lock_init(&__ctx->lock);
		INIT_LIST_HEAD(&__ctx->rq_list);
		__ctx->queue = q;
		blk_stat_init(&__ctx->stat[BLK_STAT_READ]);
		blk_stat_init(&__ctx->stat[BLK_STAT_WRITE]);

		/* If the cpu isn't online, the cpu is mapped to first hctx */
		if (!cpu_online(i))
			continue;

		hctx = blk_mq_map_queue(q, i);

		/*
		 * Set local node, IFF we have more than one hw queue. If
		 * not, we remain on the home node of the device
		 */
		if (nr_hw_queues > 1 && hctx->numa_node == NUMA_NO_NODE)
			hctx->numa_node = local_memory_node(cpu_to_node(i));
	}
}

static bool __blk_mq_alloc_rq_map(struct blk_mq_tag_set *set, int hctx_idx)
{
	int ret = 0;

	set->tags[hctx_idx] = blk_mq_alloc_rq_map(set, hctx_idx,
					set->queue_depth, set->reserved_tags);
	if (!set->tags[hctx_idx])
		return false;

	ret = blk_mq_alloc_rqs(set, set->tags[hctx_idx], hctx_idx,
				set->queue_depth);
	if (!ret)
		return true;

	blk_mq_free_rq_map(set->tags[hctx_idx]);
	set->tags[hctx_idx] = NULL;
	return false;
}

static void blk_mq_free_map_and_requests(struct blk_mq_tag_set *set,
					 unsigned int hctx_idx)
{
	if (set->tags[hctx_idx]) {
		blk_mq_free_rqs(set, set->tags[hctx_idx], hctx_idx);
		blk_mq_free_rq_map(set->tags[hctx_idx]);
		set->tags[hctx_idx] = NULL;
	}
}

static void blk_mq_map_swqueue(struct request_queue *q,
			       const struct cpumask *online_mask)
{
	unsigned int i, hctx_idx;
	struct blk_mq_hw_ctx *hctx;
	struct blk_mq_ctx *ctx;
	struct blk_mq_tag_set *set = q->tag_set;

	/*
	 * Avoid others reading imcomplete hctx->cpumask through sysfs
	 */
	mutex_lock(&q->sysfs_lock);

	queue_for_each_hw_ctx(q, hctx, i) {
		cpumask_clear(hctx->cpumask);
		hctx->nr_ctx = 0;
	}

	/*
	 * Map software to hardware queues
	 */
	for_each_possible_cpu(i) {
		/* If the cpu isn't online, the cpu is mapped to first hctx */
		if (!cpumask_test_cpu(i, online_mask))
			continue;

		hctx_idx = q->mq_map[i];
		/* unmapped hw queue can be remapped after CPU topo changed */
		if (!set->tags[hctx_idx] &&
		    !__blk_mq_alloc_rq_map(set, hctx_idx)) {
			/*
			 * If tags initialization fail for some hctx,
			 * that hctx won't be brought online.  In this
			 * case, remap the current ctx to hctx[0] which
			 * is guaranteed to always have tags allocated
			 */
			q->mq_map[i] = 0;
		}

		ctx = per_cpu_ptr(q->queue_ctx, i);
		hctx = blk_mq_map_queue(q, i);

		cpumask_set_cpu(i, hctx->cpumask);
		ctx->index_hw = hctx->nr_ctx;
		hctx->ctxs[hctx->nr_ctx++] = ctx;
	}

	mutex_unlock(&q->sysfs_lock);

	queue_for_each_hw_ctx(q, hctx, i) {
		/*
		 * If no software queues are mapped to this hardware queue,
		 * disable it and free the request entries.
		 */
		if (!hctx->nr_ctx) {
			/* Never unmap queue 0.  We need it as a
			 * fallback in case of a new remap fails
			 * allocation
			 */
			if (i && set->tags[i])
				blk_mq_free_map_and_requests(set, i);

			hctx->tags = NULL;
			continue;
		}

		hctx->tags = set->tags[i];
		WARN_ON(!hctx->tags);

		/*
		 * Set the map size to the number of mapped software queues.
		 * This is more accurate and more efficient than looping
		 * over all possibly mapped software queues.
		 */
		sbitmap_resize(&hctx->ctx_map, hctx->nr_ctx);

		/*
		 * Initialize batch roundrobin counts
		 */
		hctx->next_cpu = cpumask_first(hctx->cpumask);
		hctx->next_cpu_batch = BLK_MQ_CPU_WORK_BATCH;
	}
}

static void queue_set_hctx_shared(struct request_queue *q, bool shared)
{
	struct blk_mq_hw_ctx *hctx;
	int i;

	queue_for_each_hw_ctx(q, hctx, i) {
		if (shared)
			hctx->flags |= BLK_MQ_F_TAG_SHARED;
		else
			hctx->flags &= ~BLK_MQ_F_TAG_SHARED;
	}
}

static void blk_mq_update_tag_set_depth(struct blk_mq_tag_set *set, bool shared)
{
	struct request_queue *q;

	list_for_each_entry(q, &set->tag_list, tag_set_list) {
		blk_mq_freeze_queue(q);
		queue_set_hctx_shared(q, shared);
		blk_mq_unfreeze_queue(q);
	}
}

static void blk_mq_del_queue_tag_set(struct request_queue *q)
{
	struct blk_mq_tag_set *set = q->tag_set;

	mutex_lock(&set->tag_list_lock);
	list_del_init(&q->tag_set_list);
	if (list_is_singular(&set->tag_list)) {
		/* just transitioned to unshared */
		set->flags &= ~BLK_MQ_F_TAG_SHARED;
		/* update existing queue */
		blk_mq_update_tag_set_depth(set, false);
	}
	mutex_unlock(&set->tag_list_lock);
}

static void blk_mq_add_queue_tag_set(struct blk_mq_tag_set *set,
				     struct request_queue *q)
{
	q->tag_set = set;

	mutex_lock(&set->tag_list_lock);

	/* Check to see if we're transitioning to shared (from 1 to 2 queues). */
	if (!list_empty(&set->tag_list) && !(set->flags & BLK_MQ_F_TAG_SHARED)) {
		set->flags |= BLK_MQ_F_TAG_SHARED;
		/* update existing queue */
		blk_mq_update_tag_set_depth(set, true);
	}
	if (set->flags & BLK_MQ_F_TAG_SHARED)
		queue_set_hctx_shared(q, true);
	list_add_tail(&q->tag_set_list, &set->tag_list);

	mutex_unlock(&set->tag_list_lock);
}

/*
 * It is the actual release handler for mq, but we do it from
 * request queue's release handler for avoiding use-after-free
 * and headache because q->mq_kobj shouldn't have been introduced,
 * but we can't group ctx/kctx kobj without it.
 */
void blk_mq_release(struct request_queue *q)
{
	struct blk_mq_hw_ctx *hctx;
	unsigned int i;

	blk_mq_sched_teardown(q);

	/* hctx kobj stays in hctx */
	queue_for_each_hw_ctx(q, hctx, i) {
		if (!hctx)
			continue;
		kobject_put(&hctx->kobj);
	}

	q->mq_map = NULL;

	kfree(q->queue_hw_ctx);

	/*
	 * release .mq_kobj and sw queue's kobject now because
	 * both share lifetime with request queue.
	 */
	blk_mq_sysfs_deinit(q);

	free_percpu(q->queue_ctx);
}

struct request_queue *blk_mq_init_queue(struct blk_mq_tag_set *set)
{
	struct request_queue *uninit_q, *q;

	uninit_q = blk_alloc_queue_node(GFP_KERNEL, set->numa_node);
	if (!uninit_q)
		return ERR_PTR(-ENOMEM);

	q = blk_mq_init_allocated_queue(set, uninit_q);
	if (IS_ERR(q))
		blk_cleanup_queue(uninit_q);

	return q;
}
EXPORT_SYMBOL(blk_mq_init_queue);

static void blk_mq_realloc_hw_ctxs(struct blk_mq_tag_set *set,
						struct request_queue *q)
{
	int i, j;
	struct blk_mq_hw_ctx **hctxs = q->queue_hw_ctx;

	blk_mq_sysfs_unregister(q);
	for (i = 0; i < set->nr_hw_queues; i++) {
		int node;

		if (hctxs[i])
			continue;

		node = blk_mq_hw_queue_to_node(q->mq_map, i);
		hctxs[i] = kzalloc_node(sizeof(struct blk_mq_hw_ctx),
					GFP_KERNEL, node);
		if (!hctxs[i])
			break;

		if (!zalloc_cpumask_var_node(&hctxs[i]->cpumask, GFP_KERNEL,
						node)) {
			kfree(hctxs[i]);
			hctxs[i] = NULL;
			break;
		}

		atomic_set(&hctxs[i]->nr_active, 0);
		hctxs[i]->numa_node = node;
		hctxs[i]->queue_num = i;

		if (blk_mq_init_hctx(q, set, hctxs[i], i)) {
			free_cpumask_var(hctxs[i]->cpumask);
			kfree(hctxs[i]);
			hctxs[i] = NULL;
			break;
		}
		blk_mq_hctx_kobj_init(hctxs[i]);
	}
	for (j = i; j < q->nr_hw_queues; j++) {
		struct blk_mq_hw_ctx *hctx = hctxs[j];

		if (hctx) {
			if (hctx->tags)
				blk_mq_free_map_and_requests(set, j);
			blk_mq_exit_hctx(q, set, hctx, j);
			kobject_put(&hctx->kobj);
			hctxs[j] = NULL;

		}
	}
	q->nr_hw_queues = i;
	blk_mq_sysfs_register(q);
}

struct request_queue *blk_mq_init_allocated_queue(struct blk_mq_tag_set *set,
						  struct request_queue *q)
{
	/* mark the queue as mq asap */
	q->mq_ops = set->ops;

	q->queue_ctx = alloc_percpu(struct blk_mq_ctx);
	if (!q->queue_ctx)
		goto err_exit;

	/* init q->mq_kobj and sw queues' kobjects */
	blk_mq_sysfs_init(q);

	q->queue_hw_ctx = kzalloc_node(nr_cpu_ids * sizeof(*(q->queue_hw_ctx)),
						GFP_KERNEL, set->numa_node);
	if (!q->queue_hw_ctx)
		goto err_percpu;

	q->mq_map = set->mq_map;

	blk_mq_realloc_hw_ctxs(set, q);
	if (!q->nr_hw_queues)
		goto err_hctxs;

	INIT_WORK(&q->timeout_work, blk_mq_timeout_work);
	blk_queue_rq_timeout(q, set->timeout ? set->timeout : 30 * HZ);

	q->nr_queues = nr_cpu_ids;

	q->queue_flags |= QUEUE_FLAG_MQ_DEFAULT;

	if (!(set->flags & BLK_MQ_F_SG_MERGE))
		q->queue_flags |= 1 << QUEUE_FLAG_NO_SG_MERGE;

	q->sg_reserved_size = INT_MAX;

	INIT_DELAYED_WORK(&q->requeue_work, blk_mq_requeue_work);
	INIT_LIST_HEAD(&q->requeue_list);
	spin_lock_init(&q->requeue_lock);

	if (q->nr_hw_queues > 1)
		blk_queue_make_request(q, blk_mq_make_request);
	else
		blk_queue_make_request(q, blk_sq_make_request);

	/*
	 * Do this after blk_queue_make_request() overrides it...
	 */
	q->nr_requests = set->queue_depth;

	/*
	 * Default to classic polling
	 */
	q->poll_nsec = -1;

	if (set->ops->complete)
		blk_queue_softirq_done(q, set->ops->complete);

	blk_mq_init_cpu_queues(q, set->nr_hw_queues);

	get_online_cpus();
	mutex_lock(&all_q_mutex);

	list_add_tail(&q->all_q_node, &all_q_list);
	blk_mq_add_queue_tag_set(set, q);
	blk_mq_map_swqueue(q, cpu_online_mask);

	mutex_unlock(&all_q_mutex);
	put_online_cpus();

	if (!(set->flags & BLK_MQ_F_NO_SCHED)) {
		int ret;

		ret = blk_mq_sched_init(q);
		if (ret)
			return ERR_PTR(ret);
	}

	return q;

err_hctxs:
	kfree(q->queue_hw_ctx);
err_percpu:
	free_percpu(q->queue_ctx);
err_exit:
	q->mq_ops = NULL;
	return ERR_PTR(-ENOMEM);
}
EXPORT_SYMBOL(blk_mq_init_allocated_queue);

void blk_mq_free_queue(struct request_queue *q)
{
	struct blk_mq_tag_set	*set = q->tag_set;

	mutex_lock(&all_q_mutex);
	list_del_init(&q->all_q_node);
	mutex_unlock(&all_q_mutex);

	wbt_exit(q);

	blk_mq_del_queue_tag_set(q);

	blk_mq_exit_hw_queues(q, set, set->nr_hw_queues);
}

/* Basically redo blk_mq_init_queue with queue frozen */
static void blk_mq_queue_reinit(struct request_queue *q,
				const struct cpumask *online_mask)
{
	WARN_ON_ONCE(!atomic_read(&q->mq_freeze_depth));

	blk_mq_sysfs_unregister(q);

	/*
	 * redo blk_mq_init_cpu_queues and blk_mq_init_hw_queues. FIXME: maybe
	 * we should change hctx numa_node according to new topology (this
	 * involves free and re-allocate memory, worthy doing?)
	 */

	blk_mq_map_swqueue(q, online_mask);

	blk_mq_sysfs_register(q);
}

/*
 * New online cpumask which is going to be set in this hotplug event.
 * Declare this cpumasks as global as cpu-hotplug operation is invoked
 * one-by-one and dynamically allocating this could result in a failure.
 */
static struct cpumask cpuhp_online_new;

static void blk_mq_queue_reinit_work(void)
{
	struct request_queue *q;

	mutex_lock(&all_q_mutex);
	/*
	 * We need to freeze and reinit all existing queues.  Freezing
	 * involves synchronous wait for an RCU grace period and doing it
	 * one by one may take a long time.  Start freezing all queues in
	 * one swoop and then wait for the completions so that freezing can
	 * take place in parallel.
	 */
	list_for_each_entry(q, &all_q_list, all_q_node)
		blk_mq_freeze_queue_start(q);
	list_for_each_entry(q, &all_q_list, all_q_node)
		blk_mq_freeze_queue_wait(q);

	list_for_each_entry(q, &all_q_list, all_q_node)
		blk_mq_queue_reinit(q, &cpuhp_online_new);

	list_for_each_entry(q, &all_q_list, all_q_node)
		blk_mq_unfreeze_queue(q);

	mutex_unlock(&all_q_mutex);
}

static int blk_mq_queue_reinit_dead(unsigned int cpu)
{
	cpumask_copy(&cpuhp_online_new, cpu_online_mask);
	blk_mq_queue_reinit_work();
	return 0;
}

/*
 * Before hotadded cpu starts handling requests, new mappings must be
 * established.  Otherwise, these requests in hw queue might never be
 * dispatched.
 *
 * For example, there is a single hw queue (hctx) and two CPU queues (ctx0
 * for CPU0, and ctx1 for CPU1).
 *
 * Now CPU1 is just onlined and a request is inserted into ctx1->rq_list
 * and set bit0 in pending bitmap as ctx1->index_hw is still zero.
 *
 * And then while running hw queue, blk_mq_flush_busy_ctxs() finds bit0 is set
 * in pending bitmap and tries to retrieve requests in hctx->ctxs[0]->rq_list.
 * But htx->ctxs[0] is a pointer to ctx0, so the request in ctx1->rq_list is
 * ignored.
 */
static int blk_mq_queue_reinit_prepare(unsigned int cpu)
{
	cpumask_copy(&cpuhp_online_new, cpu_online_mask);
	cpumask_set_cpu(cpu, &cpuhp_online_new);
	blk_mq_queue_reinit_work();
	return 0;
}

static int __blk_mq_alloc_rq_maps(struct blk_mq_tag_set *set)
{
	int i;

	for (i = 0; i < set->nr_hw_queues; i++)
		if (!__blk_mq_alloc_rq_map(set, i))
			goto out_unwind;

	return 0;

out_unwind:
	while (--i >= 0)
		blk_mq_free_rq_map(set->tags[i]);

	return -ENOMEM;
}

/*
 * Allocate the request maps associated with this tag_set. Note that this
 * may reduce the depth asked for, if memory is tight. set->queue_depth
 * will be updated to reflect the allocated depth.
 */
static int blk_mq_alloc_rq_maps(struct blk_mq_tag_set *set)
{
	unsigned int depth;
	int err;

	depth = set->queue_depth;
	do {
		err = __blk_mq_alloc_rq_maps(set);
		if (!err)
			break;

		set->queue_depth >>= 1;
		if (set->queue_depth < set->reserved_tags + BLK_MQ_TAG_MIN) {
			err = -ENOMEM;
			break;
		}
	} while (set->queue_depth);

	if (!set->queue_depth || err) {
		pr_err("blk-mq: failed to allocate request map\n");
		return -ENOMEM;
	}

	if (depth != set->queue_depth)
		pr_info("blk-mq: reduced tag depth (%u -> %u)\n",
						depth, set->queue_depth);

	return 0;
}

/*
 * Alloc a tag set to be associated with one or more request queues.
 * May fail with EINVAL for various error conditions. May adjust the
 * requested depth down, if if it too large. In that case, the set
 * value will be stored in set->queue_depth.
 */
int blk_mq_alloc_tag_set(struct blk_mq_tag_set *set)
{
	int ret;

	BUILD_BUG_ON(BLK_MQ_MAX_DEPTH > 1 << BLK_MQ_UNIQUE_TAG_BITS);

	if (!set->nr_hw_queues)
		return -EINVAL;
	if (!set->queue_depth)
		return -EINVAL;
	if (set->queue_depth < set->reserved_tags + BLK_MQ_TAG_MIN)
		return -EINVAL;

	if (!set->ops->queue_rq)
		return -EINVAL;

	if (set->queue_depth > BLK_MQ_MAX_DEPTH) {
		pr_info("blk-mq: reduced tag depth to %u\n",
			BLK_MQ_MAX_DEPTH);
		set->queue_depth = BLK_MQ_MAX_DEPTH;
	}

	/*
	 * If a crashdump is active, then we are potentially in a very
	 * memory constrained environment. Limit us to 1 queue and
	 * 64 tags to prevent using too much memory.
	 */
	if (is_kdump_kernel()) {
		set->nr_hw_queues = 1;
		set->queue_depth = min(64U, set->queue_depth);
	}
	/*
	 * There is no use for more h/w queues than cpus.
	 */
	if (set->nr_hw_queues > nr_cpu_ids)
		set->nr_hw_queues = nr_cpu_ids;

	set->tags = kzalloc_node(nr_cpu_ids * sizeof(struct blk_mq_tags *),
				 GFP_KERNEL, set->numa_node);
	if (!set->tags)
		return -ENOMEM;

	ret = -ENOMEM;
	set->mq_map = kzalloc_node(sizeof(*set->mq_map) * nr_cpu_ids,
			GFP_KERNEL, set->numa_node);
	if (!set->mq_map)
		goto out_free_tags;

	if (set->ops->map_queues)
		ret = set->ops->map_queues(set);
	else
		ret = blk_mq_map_queues(set);
	if (ret)
		goto out_free_mq_map;

	ret = blk_mq_alloc_rq_maps(set);
	if (ret)
		goto out_free_mq_map;

	mutex_init(&set->tag_list_lock);
	INIT_LIST_HEAD(&set->tag_list);

	return 0;

out_free_mq_map:
	kfree(set->mq_map);
	set->mq_map = NULL;
out_free_tags:
	kfree(set->tags);
	set->tags = NULL;
	return ret;
}
EXPORT_SYMBOL(blk_mq_alloc_tag_set);

void blk_mq_free_tag_set(struct blk_mq_tag_set *set)
{
	int i;

	for (i = 0; i < nr_cpu_ids; i++)
		blk_mq_free_map_and_requests(set, i);

	kfree(set->mq_map);
	set->mq_map = NULL;

	kfree(set->tags);
	set->tags = NULL;
}
EXPORT_SYMBOL(blk_mq_free_tag_set);

int blk_mq_update_nr_requests(struct request_queue *q, unsigned int nr)
{
	struct blk_mq_tag_set *set = q->tag_set;
	struct blk_mq_hw_ctx *hctx;
	int i, ret;

	if (!set)
		return -EINVAL;

	blk_mq_freeze_queue(q);
	blk_mq_quiesce_queue(q);

	ret = 0;
	queue_for_each_hw_ctx(q, hctx, i) {
		if (!hctx->tags)
			continue;
		/*
		 * If we're using an MQ scheduler, just update the scheduler
		 * queue depth. This is similar to what the old code would do.
		 */
		if (!hctx->sched_tags) {
			ret = blk_mq_tag_update_depth(hctx, &hctx->tags,
							min(nr, set->queue_depth),
							false);
		} else {
			ret = blk_mq_tag_update_depth(hctx, &hctx->sched_tags,
							nr, true);
		}
		if (ret)
			break;
	}

	if (!ret)
		q->nr_requests = nr;

	blk_mq_unfreeze_queue(q);
	blk_mq_start_stopped_hw_queues(q, true);

	return ret;
}

void blk_mq_update_nr_hw_queues(struct blk_mq_tag_set *set, int nr_hw_queues)
{
	struct request_queue *q;

	if (nr_hw_queues > nr_cpu_ids)
		nr_hw_queues = nr_cpu_ids;
	if (nr_hw_queues < 1 || nr_hw_queues == set->nr_hw_queues)
		return;

	list_for_each_entry(q, &set->tag_list, tag_set_list)
		blk_mq_freeze_queue(q);

	set->nr_hw_queues = nr_hw_queues;
	list_for_each_entry(q, &set->tag_list, tag_set_list) {
		blk_mq_realloc_hw_ctxs(set, q);

		/*
		 * Manually set the make_request_fn as blk_queue_make_request
		 * resets a lot of the queue settings.
		 */
		if (q->nr_hw_queues > 1)
			q->make_request_fn = blk_mq_make_request;
		else
			q->make_request_fn = blk_sq_make_request;

		blk_mq_queue_reinit(q, cpu_online_mask);
	}

	list_for_each_entry(q, &set->tag_list, tag_set_list)
		blk_mq_unfreeze_queue(q);
}
EXPORT_SYMBOL_GPL(blk_mq_update_nr_hw_queues);

static unsigned long blk_mq_poll_nsecs(struct request_queue *q,
				       struct blk_mq_hw_ctx *hctx,
				       struct request *rq)
{
	struct blk_rq_stat stat[2];
	unsigned long ret = 0;

	/*
	 * If stats collection isn't on, don't sleep but turn it on for
	 * future users
	 */
	if (!blk_stat_enable(q))
		return 0;

	/*
	 * We don't have to do this once per IO, should optimize this
	 * to just use the current window of stats until it changes
	 */
	memset(&stat, 0, sizeof(stat));
	blk_hctx_stat_get(hctx, stat);

	/*
	 * As an optimistic guess, use half of the mean service time
	 * for this type of request. We can (and should) make this smarter.
	 * For instance, if the completion latencies are tight, we can
	 * get closer than just half the mean. This is especially
	 * important on devices where the completion latencies are longer
	 * than ~10 usec.
	 */
	if (req_op(rq) == REQ_OP_READ && stat[BLK_STAT_READ].nr_samples)
		ret = (stat[BLK_STAT_READ].mean + 1) / 2;
	else if (req_op(rq) == REQ_OP_WRITE && stat[BLK_STAT_WRITE].nr_samples)
		ret = (stat[BLK_STAT_WRITE].mean + 1) / 2;

	return ret;
}

static bool blk_mq_poll_hybrid_sleep(struct request_queue *q,
				     struct blk_mq_hw_ctx *hctx,
				     struct request *rq)
{
	struct hrtimer_sleeper hs;
	enum hrtimer_mode mode;
	unsigned int nsecs;
	ktime_t kt;

	if (test_bit(REQ_ATOM_POLL_SLEPT, &rq->atomic_flags))
		return false;

	/*
	 * poll_nsec can be:
	 *
	 * -1:	don't ever hybrid sleep
	 *  0:	use half of prev avg
	 * >0:	use this specific value
	 */
	if (q->poll_nsec == -1)
		return false;
	else if (q->poll_nsec > 0)
		nsecs = q->poll_nsec;
	else
		nsecs = blk_mq_poll_nsecs(q, hctx, rq);

	if (!nsecs)
		return false;

	set_bit(REQ_ATOM_POLL_SLEPT, &rq->atomic_flags);

	/*
	 * This will be replaced with the stats tracking code, using
	 * 'avg_completion_time / 2' as the pre-sleep target.
	 */
	kt = nsecs;

	mode = HRTIMER_MODE_REL;
	hrtimer_init_on_stack(&hs.timer, CLOCK_MONOTONIC, mode);
	hrtimer_set_expires(&hs.timer, kt);

	hrtimer_init_sleeper(&hs, current);
	do {
		if (test_bit(REQ_ATOM_COMPLETE, &rq->atomic_flags))
			break;
		set_current_state(TASK_UNINTERRUPTIBLE);
		hrtimer_start_expires(&hs.timer, mode);
		if (hs.task)
			io_schedule();
		hrtimer_cancel(&hs.timer);
		mode = HRTIMER_MODE_ABS;
	} while (hs.task && !signal_pending(current));

	__set_current_state(TASK_RUNNING);
	destroy_hrtimer_on_stack(&hs.timer);
	return true;
}

static bool __blk_mq_poll(struct blk_mq_hw_ctx *hctx, struct request *rq)
{
	struct request_queue *q = hctx->queue;
	long state;

	/*
	 * If we sleep, have the caller restart the poll loop to reset
	 * the state. Like for the other success return cases, the
	 * caller is responsible for checking if the IO completed. If
	 * the IO isn't complete, we'll get called again and will go
	 * straight to the busy poll loop.
	 */
	if (blk_mq_poll_hybrid_sleep(q, hctx, rq))
		return true;

	hctx->poll_considered++;

	state = current->state;
	while (!need_resched()) {
		int ret;

		hctx->poll_invoked++;

		ret = q->mq_ops->poll(hctx, rq->tag);
		if (ret > 0) {
			hctx->poll_success++;
			set_current_state(TASK_RUNNING);
			return true;
		}

		if (signal_pending_state(state, current))
			set_current_state(TASK_RUNNING);

		if (current->state == TASK_RUNNING)
			return true;
		if (ret < 0)
			break;
		cpu_relax();
	}

	return false;
}

bool blk_mq_poll(struct request_queue *q, blk_qc_t cookie)
{
	struct blk_mq_hw_ctx *hctx;
	struct blk_plug *plug;
	struct request *rq;

	if (!q->mq_ops || !q->mq_ops->poll || !blk_qc_t_valid(cookie) ||
	    !test_bit(QUEUE_FLAG_POLL, &q->queue_flags))
		return false;

	plug = current->plug;
	if (plug)
		blk_flush_plug_list(plug, false);

	hctx = q->queue_hw_ctx[blk_qc_t_to_queue_num(cookie)];
	if (!blk_qc_t_is_internal(cookie))
		rq = blk_mq_tag_to_rq(hctx->tags, blk_qc_t_to_tag(cookie));
	else
		rq = blk_mq_tag_to_rq(hctx->sched_tags, blk_qc_t_to_tag(cookie));

	return __blk_mq_poll(hctx, rq);
}
EXPORT_SYMBOL_GPL(blk_mq_poll);

void blk_mq_disable_hotplug(void)
{
	mutex_lock(&all_q_mutex);
}

void blk_mq_enable_hotplug(void)
{
	mutex_unlock(&all_q_mutex);
}

static int __init blk_mq_init(void)
{
	cpuhp_setup_state_multi(CPUHP_BLK_MQ_DEAD, "block/mq:dead", NULL,
				blk_mq_hctx_notify_dead);

	cpuhp_setup_state_nocalls(CPUHP_BLK_MQ_PREPARE, "block/mq:prepare",
				  blk_mq_queue_reinit_prepare,
				  blk_mq_queue_reinit_dead);
	return 0;
}
subsys_initcall(blk_mq_init);<|MERGE_RESOLUTION|>--- conflicted
+++ resolved
@@ -246,10 +246,7 @@
 			}
 			rq->tag = tag;
 			rq->internal_tag = -1;
-<<<<<<< HEAD
-=======
 			data->hctx->tags->rqs[rq->tag] = rq;
->>>>>>> af22a610
 		}
 
 		blk_mq_rq_ctx_init(data->q, data->ctx, rq, op);
@@ -865,12 +862,9 @@
 		return true;
 	}
 
-<<<<<<< HEAD
-=======
 	if (blk_mq_tag_is_reserved(data.hctx->sched_tags, rq->internal_tag))
 		data.flags |= BLK_MQ_REQ_RESERVED;
 
->>>>>>> af22a610
 	rq->tag = blk_mq_get_tag(&data);
 	if (rq->tag >= 0) {
 		if (blk_mq_tag_busy(data.hctx)) {
@@ -884,18 +878,9 @@
 	return false;
 }
 
-<<<<<<< HEAD
-static void blk_mq_put_driver_tag(struct blk_mq_hw_ctx *hctx,
-				  struct request *rq)
-{
-	if (rq->tag == -1 || rq->internal_tag == -1)
-		return;
-
-=======
 static void __blk_mq_put_driver_tag(struct blk_mq_hw_ctx *hctx,
 				    struct request *rq)
 {
->>>>>>> af22a610
 	blk_mq_put_tag(hctx, hctx->tags, rq->mq_ctx, rq->tag);
 	rq->tag = -1;
 
@@ -905,8 +890,6 @@
 	}
 }
 
-<<<<<<< HEAD
-=======
 static void blk_mq_put_driver_tag_hctx(struct blk_mq_hw_ctx *hctx,
 				       struct request *rq)
 {
@@ -927,7 +910,6 @@
 	__blk_mq_put_driver_tag(hctx, rq);
 }
 
->>>>>>> af22a610
 /*
  * If we fail getting a driver tag because all the driver tags are already
  * assigned and on the dispatch list, BUT the first entry does not have a
@@ -952,8 +934,6 @@
 	return first != NULL;
 }
 
-<<<<<<< HEAD
-=======
 static int blk_mq_dispatch_wake(wait_queue_t *wait, unsigned mode, int flags,
 				void *key)
 {
@@ -992,7 +972,6 @@
 	return true;
 }
 
->>>>>>> af22a610
 bool blk_mq_dispatch_rq_list(struct blk_mq_hw_ctx *hctx, struct list_head *list)
 {
 	struct request_queue *q = hctx->queue;
@@ -1020,17 +999,6 @@
 				continue;
 
 			/*
-<<<<<<< HEAD
-			 * We failed getting a driver tag. Mark the queue(s)
-			 * as needing a restart. Retry getting a tag again,
-			 * in case the needed IO completed right before we
-			 * marked the queue as needing a restart.
-			 */
-			blk_mq_sched_mark_restart(hctx);
-			if (!blk_mq_get_driver_tag(rq, &hctx, false))
-				break;
-		}
-=======
 			 * The initial allocation attempt failed, so we need to
 			 * rerun the hardware queue when a tag is freed.
 			 */
@@ -1047,7 +1015,6 @@
 			}
 		}
 
->>>>>>> af22a610
 		list_del_init(&rq->queuelist);
 
 		bd.rq = rq;
@@ -1072,11 +1039,7 @@
 			queued++;
 			break;
 		case BLK_MQ_RQ_QUEUE_BUSY:
-<<<<<<< HEAD
-			blk_mq_put_driver_tag(hctx, rq);
-=======
 			blk_mq_put_driver_tag_hctx(hctx, rq);
->>>>>>> af22a610
 			list_add(&rq->queuelist, list);
 			__blk_mq_requeue_request(rq);
 			break;
@@ -1126,18 +1089,11 @@
 		 *
 		 * blk_mq_run_hw_queue() already checks the STOPPED bit
 		 *
-<<<<<<< HEAD
-		 * If RESTART is set, then let completion restart the queue
-		 * instead of potentially looping here.
-		 */
-		if (!blk_mq_sched_needs_restart(hctx))
-=======
 		 * If RESTART or TAG_WAITING is set, then let completion restart
 		 * the queue instead of potentially looping here.
 		 */
 		if (!blk_mq_sched_needs_restart(hctx) &&
 		    !test_bit(BLK_MQ_S_TAG_WAITING, &hctx->state))
->>>>>>> af22a610
 			blk_mq_run_hw_queue(hctx, true);
 	}
 
@@ -1490,7 +1446,6 @@
 	struct blk_mq_hw_ctx *hctx;
 	blk_qc_t new_cookie;
 	int ret;
-<<<<<<< HEAD
 
 	if (q->elevator)
 		goto insert;
@@ -1498,15 +1453,6 @@
 	if (!blk_mq_get_driver_tag(rq, &hctx, false))
 		goto insert;
 
-=======
-
-	if (q->elevator)
-		goto insert;
-
-	if (!blk_mq_get_driver_tag(rq, &hctx, false))
-		goto insert;
-
->>>>>>> af22a610
 	new_cookie = request_to_qc_t(hctx, rq);
 
 	/*
@@ -1530,11 +1476,7 @@
 	}
 
 insert:
-<<<<<<< HEAD
-	blk_mq_sched_insert_request(rq, false, true, true, false);
-=======
 	blk_mq_sched_insert_request(rq, false, true, false, may_sleep);
->>>>>>> af22a610
 }
 
 /*
@@ -1821,11 +1763,6 @@
 					unsigned int reserved_tags)
 {
 	struct blk_mq_tags *tags;
-<<<<<<< HEAD
-
-	tags = blk_mq_init_tags(nr_tags, reserved_tags,
-				set->numa_node,
-=======
 	int node;
 
 	node = blk_mq_hw_queue_to_node(set->mq_map, hctx_idx);
@@ -1833,7 +1770,6 @@
 		node = set->numa_node;
 
 	tags = blk_mq_init_tags(nr_tags, reserved_tags, node,
->>>>>>> af22a610
 				BLK_MQ_FLAG_TO_ALLOC_POLICY(set->flags));
 	if (!tags)
 		return NULL;
@@ -1848,11 +1784,7 @@
 
 	tags->static_rqs = kzalloc_node(nr_tags * sizeof(struct request *),
 				 GFP_NOIO | __GFP_NOWARN | __GFP_NORETRY,
-<<<<<<< HEAD
-				 set->numa_node);
-=======
 				 node);
->>>>>>> af22a610
 	if (!tags->static_rqs) {
 		kfree(tags->rqs);
 		blk_mq_free_tags(tags);
@@ -1872,14 +1804,11 @@
 {
 	unsigned int i, j, entries_per_page, max_order = 4;
 	size_t rq_size, left;
-<<<<<<< HEAD
-=======
 	int node;
 
 	node = blk_mq_hw_queue_to_node(set->mq_map, hctx_idx);
 	if (node == NUMA_NO_NODE)
 		node = set->numa_node;
->>>>>>> af22a610
 
 	INIT_LIST_HEAD(&tags->page_list);
 
@@ -1934,11 +1863,7 @@
 			if (set->ops->init_request) {
 				if (set->ops->init_request(set->driver_data,
 						rq, hctx_idx, i,
-<<<<<<< HEAD
-						set->numa_node)) {
-=======
 						node)) {
->>>>>>> af22a610
 					tags->static_rqs[i] = NULL;
 					goto fail;
 				}
