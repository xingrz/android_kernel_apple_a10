--- conflicted
+++ resolved
@@ -50,11 +50,8 @@
 			       struct device_node *dai_of_node,
 			       struct asoc_simple_dai *simple_dai,
 			       const char *name);
-<<<<<<< HEAD
-=======
 int asoc_simple_card_clk_enable(struct asoc_simple_dai *dai);
 void asoc_simple_card_clk_disable(struct asoc_simple_dai *dai);
->>>>>>> 478b7746
 
 #define asoc_simple_card_parse_cpu(node, dai_link,				\
 				   list_name, cells_name, is_single_link)	\
@@ -83,15 +80,12 @@
 				     struct device_node **endpoint_np,
 				     const char **dai_name);
 
-<<<<<<< HEAD
-=======
 #define asoc_simple_card_of_parse_tdm(np, dai)			\
 	snd_soc_of_parse_tdm_slot(np,	&(dai)->tx_slot_mask,	\
 					&(dai)->rx_slot_mask,	\
 					&(dai)->slots,		\
 					&(dai)->slot_width);
 
->>>>>>> 478b7746
 int asoc_simple_card_init_dai(struct snd_soc_dai *dai,
 			      struct asoc_simple_dai *simple_dai);
 
